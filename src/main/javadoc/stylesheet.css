--- conflicted
+++ resolved
@@ -58,15 +58,9 @@
  * Table without vertical space between rows and a little bit of space between columns.
  * This table has no border. Headers are still centered and other cells left-aligned.
  */
-<<<<<<< HEAD
 table.compact {
-=======
-.contentContainer .block table.compact,
-.contentContainer ul.blockList ul.blockList li.blockList table.compact
-{
   margin-top:     6pt;
   margin-bottom:  6pt;
->>>>>>> 9282ff43
   width:          auto;
   border:         none;
   border-spacing: 0pt;
