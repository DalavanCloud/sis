--- conflicted
+++ resolved
@@ -206,13 +206,8 @@
     /**
      * Creates a map of properties for the given name and code with world extent.
      */
-<<<<<<< HEAD
-    private static Map<String,?> properties(final String name) {
+    private static Map<String,?> properties(final String name, final String code) {
         final Map<String,Object> properties = new HashMap<String,Object>(4);
-=======
-    private static Map<String,?> properties(final String name, final String code) {
-        final Map<String,Object> properties = new HashMap<>(4);
->>>>>>> 34a55141
         properties.put(NAME_KEY, name);
         properties.put(DOMAIN_OF_VALIDITY_KEY, Extents.WORLD);
         if (code != null) {
