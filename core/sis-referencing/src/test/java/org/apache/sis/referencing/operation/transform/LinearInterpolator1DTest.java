/*
 * Licensed to the Apache Software Foundation (ASF) under one or more
 * contributor license agreements.  See the NOTICE file distributed with
 * this work for additional information regarding copyright ownership.
 * The ASF licenses this file to You under the Apache License, Version 2.0
 * (the "License"); you may not use this file except in compliance with
 * the License.  You may obtain a copy of the License at
 *
 *     http://www.apache.org/licenses/LICENSE-2.0
 *
 * Unless required by applicable law or agreed to in writing, software
 * distributed under the License is distributed on an "AS IS" BASIS,
 * WITHOUT WARRANTIES OR CONDITIONS OF ANY KIND, either express or implied.
 * See the License for the specific language governing permissions and
 * limitations under the License.
 */
package org.apache.sis.referencing.operation.transform;

import java.util.Random;
import org.opengis.referencing.operation.MathTransform1D;
import org.opengis.referencing.operation.NoninvertibleTransformException;
import org.opengis.referencing.operation.TransformException;
<<<<<<< HEAD
=======
import org.opengis.test.referencing.TransformTestCase;
import org.apache.sis.test.DependsOnMethod;
>>>>>>> 28b311db
import org.junit.Test;

import static org.opengis.test.Assert.*;


/**
 * Test {@link LinearInterpolator1D} class.
 *
 * @author  Rémi Maréchal (Geomatys)
 * @author  Martin Desruisseaux (Geomatys).
 * @version 1.0
 * @since   0.7
 * @module
 */
public final strictfp class LinearInterpolator1DTest extends MathTransformTestCase {
    /**
     * The values of the <i>y=f(x)</i> function to test.
     */
    private double[] preimage, values;

    /**
     * Creates a new test case.
     */
    public LinearInterpolator1DTest() {
    }

    /**
     * Tests <var>x</var> values equal to indices and <var>y</var> values in increasing order.
     *
     * @throws TransformException if an error occurred while testing a value.
     */
    @Test
    public void testIndicesToIncreasingValues() throws TransformException {
        preimage = new double[] { 0,  1,  2,  3};
        values   = new double[] {10, 12, 16, 22};
        verifyConsistency(-2, 5, -5196528645359952958L);
        assertInstanceOf("Expected y=f(i)", LinearInterpolator1D.class, transform);
    }

    /**
     * Tests <var>x</var> values equal to indices and <var>y</var> values in decreasing order.
     *
     * @throws TransformException if an error occurred while testing a value.
     */
    @Test
    public void testIndicesToDecreasingValues() throws TransformException {
        preimage = new double[] {0,   1,  2, 3};
        values   = new double[] {35, 27, 22, 5};
        verifyConsistency(-2, 5, 6445394511592290678L);
        assertInstanceOf("Expected y = -f(-i)", ConcatenatedTransformDirect1D.class, transform);
        assertInstanceOf("Expected y = -f(-i)", LinearInterpolator1D.class, ((ConcatenatedTransform) transform).transform1);
        assertSame      ("Expected y = -f(-i)", LinearTransform1D.NEGATE,   ((ConcatenatedTransform) transform).transform2);
    }

    /**
     * Tests increasing <var>x</var> values to <var>y</var> values that are equal to indices.
     *
     * @throws TransformException if an error occurred while testing a value.
     */
    @Test
    public void testIncreasingInputsToIndices() throws TransformException {
        preimage = new double[] {10, 12, 16, 22};
        values   = new double[] { 0,  1,  2,  3};
        verifyConsistency(0, 30, 6130776597146077588L);
    }

    /**
     * Tests decreasing <var>x</var> values to <var>y</var> values that are equal to indices.
     *
     * @throws TransformException if an error occurred while testing a value.
     */
    @Test
    public void testDecreasingInputsToIndices() throws TransformException {
        preimage = new double[] {35, 27, 22, 5};
        values   = new double[] {0,   1,  2, 3};
        verifyConsistency(0, 40, 4109281798631024654L);
        assertInstanceOf("Expected i = -f(-x)", ConcatenatedTransformDirect1D.class, transform);
    }

    /**
     * Tests increasing <var>x</var> values to increasing <var>y</var> values.
     *
     * @throws TransformException if an error occurred while testing a value.
     */
    @Test
    public void testIncreasingInputsToIncreasingValues() throws TransformException {
        preimage = new double[] { -207, -96, -5,   2};
        values   = new double[] {  -50, -20,  7, 105};
        verifyConsistency(-210, 5, 1941178068603334535L);
        assertInstanceOf("Expected y = f(x)", ConcatenatedTransformDirect1D.class, transform);
        assertInstanceOf("Expected y = f(x)", LinearInterpolator1D.class, ((ConcatenatedTransform) transform).transform2);
    }

    /**
     * Tests decreasing <var>x</var> values to increasing <var>y</var> values.
     *
     * @throws TransformException if an error occurred while testing a value.
     */
    @Test
    public void testDecreasingInputsToIncreasingValues() throws TransformException {
        preimage = new double[] {  2,  -5, -96, -207};
        values   = new double[] {-50, -20,  7,   105};
        verifyConsistency(-210, 5, 7360962930883142147L);
        assertInstanceOf("Expected y = -f(-x)", ConcatenatedTransformDirect1D.class, transform);
    }

    /**
     * Tests decreasing <var>x</var> values to decreasing <var>y</var> values.
     *
     * @throws TransformException if an error occurred while testing a value.
     */
    @Test
    public void testDecreasingInputsToDecreasingValues() throws TransformException {
        preimage = new double[] {  2, -5, -96, -207};
        values   = new double[] {105,  7, -19,  -43};
        verifyConsistency(-210, 5, -2463171263749789198L);
        assertInstanceOf("Expected y = -f(-x)", ConcatenatedTransformDirect1D.class, transform);
    }

    /**
     * Tests increasing <var>x</var> values to non-monotonic <var>y</var> values.
     *
     * @throws TransformException if an error occurred while testing a value.
     */
    @Test
    public void testIncreasingInputsToNonMonotonic() throws TransformException {
        preimage = new double[] {-52, -27, -13,   2};
        values   = new double[] {105, -19,   7, -43};
        isInverseTransformSupported = false;
        verifyConsistency(-60, 5, 7750310847358135291L);
    }

    /**
     * Tests decreasing <var>x</var> values to non-monotonic <var>y</var> values.
     *
     * @throws TransformException if an error occurred while testing a value.
     */
    @Test
    public void testDecreasingInputsToNonMonotonic() throws TransformException {
        preimage = new double[] {1017, 525,  24,  12};
        values   = new double[] { -43,   7, -19, 105};
        isInverseTransformSupported = false;
        verifyConsistency(0, 1020, 2060810396521686858L);
    }

    /**
     * Tests increasing <var>x</var> values to non-monotonic <var>y</var> values.
     *
     * @throws TransformException if an error occurred while testing a value.
     */
    @Test
    public void testIncreasingInputsToPercent() throws TransformException {
        preimage = new double[] {  5, 6.5,  8, 10, 25, 28, 30,  32};
        values   = new double[] {100,  66, 33,  0,  0, 33, 66, 100};
        isInverseTransformSupported = false;
        verifyConsistency(0, 40, -6588291548545974041L);
    }

    /**
     * Verifies that the factory method does not accept invalid arguments.
     */
    @Test
    public void testArgumentChecks() {
        preimage = new double[] { -43,   7, -19, 105};                         // Non-monotonic sequence.
        values   = new double[] {1017, 525,  24,  12};
        try {
            LinearInterpolator1D.create(preimage, values);
            fail("Should not have accepted the x inputs.");
        } catch (IllegalArgumentException e) {
            final String message = e.getMessage();
            assertTrue(message, message.contains("preimage"));
        }

        preimage = new double[] {1017, 525,  24,  12};
        values   = new double[] {-43,    7, -19, 105};
        MathTransform1D mt = LinearInterpolator1D.create(preimage, values);
        try {
            mt.inverse();
            fail("Should not have accepted the inverse that transform.");
        } catch (NoninvertibleTransformException e) {
            final String message = e.getMessage();
            assertFalse(message, message.isEmpty());
        }

        preimage = new double[] {1017, 525,  24,  12, 45};                     // Mismatched array length.
        values   = new double[] {-43,    7, -19, 105};
        try {
            LinearInterpolator1D.create(preimage, values);
            fail("Should not have accepted the x inputs.");
        } catch (IllegalArgumentException e) {
            final String message = e.getMessage();
            assertFalse(message, message.isEmpty());
        }
    }

    /**
     * Transforms point and verifies that the result is consistent with the inverse transform and the derivative.
     */
    private void verifyConsistency(final double min, final double max, final long randomSeed) throws TransformException {
        transform = LinearInterpolator1D.create(preimage, values);
        tolerance = 1E-10;
        derivativeDeltas = new double[] {0.1};
        /*
         * Convert a x value to y value, then back to x.
         * This code is provided mostly as a convenience place where to step into with a debugger.
         */
        if (isInverseTransformSupported) {
            final double xm = (min + max) / 2;
            final double ym = ((MathTransform1D) transform).transform(xm);
            assertEquals(xm,  ((MathTransform1D) transform.inverse()).transform(ym), tolerance);
        }
        /*
         * The actual test: 100 random values, test all transform methods
         * (including those working on arrays), verify consistency and derivatives.
         */
        verifyInDomain(new double[] {min}, new double[] {max}, new int[] {100}, new Random(randomSeed));
    }

    /**
     * Tests input values outside the expected range.
     * A few values inside ranges are also tested as a safety.
     *
     * @throws TransformException if an error occurred while testing a value.
     */
    @Test
    @DependsOnMethod("testIndicesToIncreasingValues")
    public void testExtrapolations() throws TransformException {
        values = new double[] {5, 10, 100, 250};
        transform = LinearInterpolator1D.create(preimage, values);
        derivativeDeltas = new double[] {0.1};
        verifyTransform(new double[] {0,  1, 0.5, -0.5, -1, -2,   3, 3.5,   4,   5},        // Values to transform.
                        new double[] {5, 10, 7.5,  2.5,  0, -5, 250, 325, 400, 550});       // Expected results.

        verifyConsistency(0f, 1f, 0.5f, -0.5f, -1f, -2f, 3f, 3.5f, 4f, 5f);
        verifyDerivative(0.25);     // Interpolation (verified by safety)
        verifyDerivative(-8);       // Extrapolation
        verifyDerivative( 8);
    }
}<|MERGE_RESOLUTION|>--- conflicted
+++ resolved
@@ -20,11 +20,7 @@
 import org.opengis.referencing.operation.MathTransform1D;
 import org.opengis.referencing.operation.NoninvertibleTransformException;
 import org.opengis.referencing.operation.TransformException;
-<<<<<<< HEAD
-=======
-import org.opengis.test.referencing.TransformTestCase;
 import org.apache.sis.test.DependsOnMethod;
->>>>>>> 28b311db
 import org.junit.Test;
 
 import static org.opengis.test.Assert.*;
@@ -258,7 +254,6 @@
         verifyTransform(new double[] {0,  1, 0.5, -0.5, -1, -2,   3, 3.5,   4,   5},        // Values to transform.
                         new double[] {5, 10, 7.5,  2.5,  0, -5, 250, 325, 400, 550});       // Expected results.
 
-        verifyConsistency(0f, 1f, 0.5f, -0.5f, -1f, -2f, 3f, 3.5f, 4f, 5f);
         verifyDerivative(0.25);     // Interpolation (verified by safety)
         verifyDerivative(-8);       // Extrapolation
         verifyDerivative( 8);
