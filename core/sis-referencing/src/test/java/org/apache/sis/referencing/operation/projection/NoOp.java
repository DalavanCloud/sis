/*
 * Licensed to the Apache Software Foundation (ASF) under one or more
 * contributor license agreements.  See the NOTICE file distributed with
 * this work for additional information regarding copyright ownership.
 * The ASF licenses this file to You under the Apache License, Version 2.0
 * (the "License"); you may not use this file except in compliance with
 * the License.  You may obtain a copy of the License at
 *
 *     http://www.apache.org/licenses/LICENSE-2.0
 *
 * Unless required by applicable law or agreed to in writing, software
 * distributed under the License is distributed on an "AS IS" BASIS,
 * WITHOUT WARRANTIES OR CONDITIONS OF ANY KIND, either express or implied.
 * See the License for the specific language governing permissions and
 * limitations under the License.
 */
package org.apache.sis.referencing.operation.projection;

import java.util.Collections;
import org.opengis.parameter.ParameterDescriptor;
import org.opengis.parameter.ParameterValueGroup;
import org.opengis.referencing.datum.Ellipsoid;
import org.opengis.referencing.operation.Matrix;
import org.apache.sis.referencing.operation.DefaultOperationMethod;
import org.apache.sis.parameter.ParameterBuilder;
import org.apache.sis.parameter.Parameters;
import org.apache.sis.internal.util.Constants;
import org.apache.sis.test.mock.GeodeticDatumMock;
import org.apache.sis.util.Workaround;


/**
 * A simple implementation of {@link NormalizedProjection} as a "no-operation".
 * This is used for testing methods other than {@code transform(…)} and {@code inverseTransform(…)}.
 *
 * @author  Martin Desruisseaux (Geomatys)
 * @since   0.6
 * @version 0.6
 * @module
 */
@SuppressWarnings("serial")
final strictfp class NoOp extends ConformalProjection {
    /**
     * Creates a new "no-operation".
     *
     * @param ellipsoidal {@code true} for an ellipsoidal case, or {@code false} for a spherical case.
     */
    NoOp(final boolean ellipsoidal) {
        this(ellipsoidal, ellipsoidal);
    }

    /**
     * Creates a new "no-operation".
     *
     * @param ellipsoidal {@code true} for an ellipsoidal case, or {@code false} for a spherical case.
     * @param declareIvf  {@code true} for declaring the inverse flattening factor.
     */
    NoOp(final boolean ellipsoidal, final boolean declareIvf) {
        this(parameters((ellipsoidal ? GeodeticDatumMock.WGS84 : GeodeticDatumMock.SPHERE).getEllipsoid(), declareIvf));
    }

    /**
     * Creates a new "no-operation" for the given axis lengths.
     */
    NoOp(final double semiMajor, final double semiMinor) {
        this(parameters(semiMajor, semiMinor));
    }

    /**
     * Work around for RFE #4093999 in Sun's bug database
     * ("Relax constraint on placement of this()/super() call in constructors").
     */
    @Workaround(library="JDK", version="1.7")
    private NoOp(final Parameters parameters) {
        super(new Initializer(new DefaultOperationMethod(
                Collections.singletonMap(DefaultOperationMethod.NAME_KEY, parameters.getDescriptor().getName()),
<<<<<<< HEAD
                2, 2, parameters.getDescriptor()), parameters, Collections.<ParameterRole, ParameterDescriptor<Double>>emptyMap(), (byte) 0));
=======
                2, 2, parameters.getDescriptor()), parameters, Collections.emptyMap(), (byte) 0));
        super.computeCoefficients();
>>>>>>> f00dff2a
    }

    /**
     * Work around for RFE #4093999 in Sun's bug database
     * ("Relax constraint on placement of this()/super() call in constructors").
     */
    @Workaround(library="JDK", version="1.7")
    private static Parameters parameters(final Ellipsoid ellipsoid, final boolean declareIvf) {
        final Parameters parameters = parameters(
                ellipsoid.getSemiMajorAxis(),
                ellipsoid.getSemiMinorAxis());
        if (declareIvf) {
            parameters.parameter(Constants.INVERSE_FLATTENING).setValue(ellipsoid.getInverseFlattening());
        }
        return parameters;
    }

    /**
     * Work around for RFE #4093999 in Sun's bug database
     * ("Relax constraint on placement of this()/super() call in constructors").
     */
    @Workaround(library="JDK", version="1.7")
    private static Parameters parameters(final double semiMajor, final double semiMinor) {
        final ParameterValueGroup group = new ParameterBuilder()
                .addName("No-operation").createGroupForMapProjection().createValue();
        group.parameter(Constants.SEMI_MAJOR).setValue(semiMajor);
        group.parameter(Constants.SEMI_MINOR).setValue(semiMinor);
        return (Parameters) group;
    }

    /**
     * Do nothing.
     *
     * @return {@code null}.
     */
    @Override
    public Matrix transform(double[] srcPts, int srcOff, double[] dstPts, int dstOff, boolean derivate) {
        return null;
    }

    /**
     * Do nothing.
     */
    @Override
    protected void inverseTransform(double[] srcPts, int srcOff, double[] dstPts, int dstOff) {
    }
}<|MERGE_RESOLUTION|>--- conflicted
+++ resolved
@@ -74,12 +74,8 @@
     private NoOp(final Parameters parameters) {
         super(new Initializer(new DefaultOperationMethod(
                 Collections.singletonMap(DefaultOperationMethod.NAME_KEY, parameters.getDescriptor().getName()),
-<<<<<<< HEAD
                 2, 2, parameters.getDescriptor()), parameters, Collections.<ParameterRole, ParameterDescriptor<Double>>emptyMap(), (byte) 0));
-=======
-                2, 2, parameters.getDescriptor()), parameters, Collections.emptyMap(), (byte) 0));
         super.computeCoefficients();
->>>>>>> f00dff2a
     }
 
     /**
