/*
 * Licensed to the Apache Software Foundation (ASF) under one or more
 * contributor license agreements.  See the NOTICE file distributed with
 * this work for additional information regarding copyright ownership.
 * The ASF licenses this file to You under the Apache License, Version 2.0
 * (the "License"); you may not use this file except in compliance with
 * the License.  You may obtain a copy of the License at
 *
 *     http://www.apache.org/licenses/LICENSE-2.0
 *
 * Unless required by applicable law or agreed to in writing, software
 * distributed under the License is distributed on an "AS IS" BASIS,
 * WITHOUT WARRANTIES OR CONDITIONS OF ANY KIND, either express or implied.
 * See the License for the specific language governing permissions and
 * limitations under the License.
 */
package org.apache.sis.internal.referencing.provider;

import java.util.Iterator;
import org.opengis.util.GenericName;
<<<<<<< HEAD
import org.opengis.referencing.ReferenceIdentifier;
=======
import org.opengis.metadata.Identifier;
import org.opengis.parameter.ParameterDescriptor;
>>>>>>> 27eb42b4
import org.opengis.parameter.GeneralParameterDescriptor;
import org.apache.sis.metadata.iso.citation.Citations;
import org.apache.sis.test.ReferencingAssert;
import org.apache.sis.test.DependsOnMethod;
import org.apache.sis.test.TestCase;
import org.junit.Test;

import static org.junit.Assert.*;
import static org.apache.sis.internal.util.Constants.*;


/**
 * Verifies some parameters of {@link MapProjection} and a few subclasses.
 *
 * @author  Martin Desruisseaux (Geomatys)
 * @since   0.6
 * @version 0.6
 * @module
 */
public final strictfp class MapProjectionTest extends TestCase {
    /**
     * Verifies {@link MapProjection#SEMI_MAJOR} and {@link MapProjection#SEMI_MINOR} parameter descriptors.
     */
    @Test
    public void testSemiAxes() {
        assertParamEquals(null, SEMI_MAJOR, true, MapProjection.SEMI_MAJOR);
        assertParamEquals(null, SEMI_MINOR, true, MapProjection.SEMI_MINOR);
    }

    /**
     * Verifies some parameters of {@link Equirectangular}. Note that {@code Equirectangular} is the first projection
     * to be loaded by {@link org.apache.sis.referencing.operation.transform.DefaultMathTransformFactory} and defines
     * some parameters which will be reused by other projections.
     *
     * <p><b>Note:</b> there is no test for {@code Equirectangular.createMathTransform(…)} in this class because
     * the math transforms are tested in the {@link org.apache.sis.referencing.operation.projection} package.</p>
     */
    @Test
    @DependsOnMethod("testSemiAxes")
    public void testEquirectangular() {
        final Iterator<GeneralParameterDescriptor> it = Equirectangular.PARAMETERS.descriptors().iterator();
        assertParamEquals("Equidistant Cylindrical (Spherical)", "Equirectangular",    true,  Equirectangular.PARAMETERS);
        assertParamEquals(null,                                   SEMI_MAJOR,          true,  it.next());
        assertParamEquals(null,                                   SEMI_MINOR,          true,  it.next());
        assertParamEquals("Latitude of 1st standard parallel",    STANDARD_PARALLEL_1, true,  it.next());
        assertParamEquals("Latitude of natural origin",          "latitude_of_origin", false, it.next());
        assertParamEquals("Longitude of natural origin",          CENTRAL_MERIDIAN,    true,  it.next());
        assertParamEquals("False easting",                        FALSE_EASTING,       true,  it.next());
        assertParamEquals("False northing",                       FALSE_NORTHING,      true,  it.next());
        assertFalse(it.hasNext());
        assertIsForcedToZero((ParameterDescriptor<?>) Equirectangular.PARAMETERS.descriptor("latitude_of_origin"));
    }

    /**
     * Verifies some {@link Mercator1SP} parameter descriptors.
     */
    @Test
    @DependsOnMethod("testEquirectangular")
    public void testMercator1SP() {
        final Iterator<GeneralParameterDescriptor> it = Mercator1SP.PARAMETERS.descriptors().iterator();
        assertParamEquals("Mercator (variant A)",          "Mercator_1SP",       true, Mercator1SP.PARAMETERS);
        assertParamEquals(null,                             SEMI_MAJOR,          true, it.next());
        assertParamEquals(null,                             SEMI_MINOR,          true, it.next());
        assertParamEquals("Latitude of natural origin",    "latitude_of_origin", true, it.next());
        assertParamEquals("Longitude of natural origin",    CENTRAL_MERIDIAN,    true, it.next());
        assertParamEquals("Scale factor at natural origin", SCALE_FACTOR,        true, it.next());
        assertParamEquals("False easting",                  FALSE_EASTING,       true, it.next());
        assertParamEquals("False northing",                 FALSE_NORTHING,      true, it.next());
        assertFalse(it.hasNext());
        assertIsForcedToZero((ParameterDescriptor<?>) Mercator1SP.PARAMETERS.descriptor("latitude_of_origin"));
    }

    /**
     * Verifies some {@link Mercator2SP} parameter descriptors.
     */
    @Test
    @DependsOnMethod("testMercator1SP")
    public void testMercator2SP() {
        final Iterator<GeneralParameterDescriptor> it = Mercator2SP.PARAMETERS.descriptors().iterator();
        assertParamEquals("Mercator (variant B)",             "Mercator_2SP",        true,  Mercator2SP.PARAMETERS);
        assertParamEquals(null,                                SEMI_MAJOR,           true,  it.next());
        assertParamEquals(null,                                SEMI_MINOR,           true,  it.next());
        assertParamEquals("Latitude of 1st standard parallel", STANDARD_PARALLEL_1,  true,  it.next());
        assertParamEquals(null,                               "latitude_of_origin",  false, it.next());
        assertParamEquals("Longitude of natural origin",       CENTRAL_MERIDIAN,     true,  it.next());
        assertParamEquals(null,                                SCALE_FACTOR,         false, it.next());
        assertParamEquals("False easting",                     FALSE_EASTING,        true,  it.next());
        assertParamEquals("False northing",                    FALSE_NORTHING,       true,  it.next());
        assertFalse(it.hasNext());
        assertIsForcedToZero((ParameterDescriptor<?>) Mercator1SP.PARAMETERS.descriptor("latitude_of_origin"));
    }

    /**
     * Asserts that the primary name of the given parameter is the given name in the EPSG namespace.
     * Then asserts that the first alias (ignoring other EPSG alias) of the given parameter is the
     * given name in the OGC namespace.
     */
    private static void assertParamEquals(final String epsgName, final String ogcName, final boolean isMandatory,
            final GeneralParameterDescriptor actual)
    {
        if (epsgName != null) {
            ReferencingAssert.assertEpsgIdentifierEquals(epsgName, actual.getName());
        } else {
            ReferencingAssert.assertOgcIdentifierEquals(ogcName, actual.getName());
        }
        assertEquals("minimumOccurs", isMandatory ? 1 : 0, actual.getMinimumOccurs());
        if (epsgName != null) {
            for (final GenericName alias : actual.getAlias()) {
                if (alias instanceof Identifier && ((Identifier) alias).getAuthority() != Citations.EPSG) {
                    ReferencingAssert.assertOgcIdentifierEquals(ogcName, (Identifier) alias);
                    return;
                }
            }
            fail("OGC alias not found.");
        }
    }

    /**
     * Asserts the the given parameter forces its value to zero.
     * This test is mostly for {@link Equirectangular#LATITUDE_OF_ORIGIN}.
     */
<<<<<<< HEAD
    private static void assertOgcAliasEquals(final String expected, final GeneralParameterDescriptor actual) {
        for (final GenericName alias : actual.getAlias()) {
            if (alias instanceof ReferenceIdentifier && ((ReferenceIdentifier) alias).getAuthority() != Citations.OGP) {
                ReferencingAssert.assertOgcIdentifierEquals(expected, (ReferenceIdentifier) alias);
                return;
            }
        }
        fail("OGC alias not found.");
=======
    private static void assertIsForcedToZero(final ParameterDescriptor<?> parameter) {
        final Double zero = Double.valueOf(0);
        assertEquals("minimumValue", zero, parameter.getMinimumValue());
        assertEquals("maximumValue", zero, parameter.getMaximumValue());
>>>>>>> 27eb42b4
    }
}<|MERGE_RESOLUTION|>--- conflicted
+++ resolved
@@ -18,12 +18,8 @@
 
 import java.util.Iterator;
 import org.opengis.util.GenericName;
-<<<<<<< HEAD
 import org.opengis.referencing.ReferenceIdentifier;
-=======
-import org.opengis.metadata.Identifier;
 import org.opengis.parameter.ParameterDescriptor;
->>>>>>> 27eb42b4
 import org.opengis.parameter.GeneralParameterDescriptor;
 import org.apache.sis.metadata.iso.citation.Citations;
 import org.apache.sis.test.ReferencingAssert;
@@ -132,8 +128,8 @@
         assertEquals("minimumOccurs", isMandatory ? 1 : 0, actual.getMinimumOccurs());
         if (epsgName != null) {
             for (final GenericName alias : actual.getAlias()) {
-                if (alias instanceof Identifier && ((Identifier) alias).getAuthority() != Citations.EPSG) {
-                    ReferencingAssert.assertOgcIdentifierEquals(ogcName, (Identifier) alias);
+                if (alias instanceof ReferenceIdentifier && ((ReferenceIdentifier) alias).getAuthority() != Citations.EPSG) {
+                    ReferencingAssert.assertOgcIdentifierEquals(ogcName, (ReferenceIdentifier) alias);
                     return;
                 }
             }
@@ -145,20 +141,9 @@
      * Asserts the the given parameter forces its value to zero.
      * This test is mostly for {@link Equirectangular#LATITUDE_OF_ORIGIN}.
      */
-<<<<<<< HEAD
-    private static void assertOgcAliasEquals(final String expected, final GeneralParameterDescriptor actual) {
-        for (final GenericName alias : actual.getAlias()) {
-            if (alias instanceof ReferenceIdentifier && ((ReferenceIdentifier) alias).getAuthority() != Citations.OGP) {
-                ReferencingAssert.assertOgcIdentifierEquals(expected, (ReferenceIdentifier) alias);
-                return;
-            }
-        }
-        fail("OGC alias not found.");
-=======
     private static void assertIsForcedToZero(final ParameterDescriptor<?> parameter) {
         final Double zero = Double.valueOf(0);
         assertEquals("minimumValue", zero, parameter.getMinimumValue());
         assertEquals("maximumValue", zero, parameter.getMaximumValue());
->>>>>>> 27eb42b4
     }
 }