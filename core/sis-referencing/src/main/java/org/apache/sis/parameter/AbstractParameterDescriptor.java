/*
 * Licensed to the Apache Software Foundation (ASF) under one or more
 * contributor license agreements.  See the NOTICE file distributed with
 * this work for additional information regarding copyright ownership.
 * The ASF licenses this file to You under the Apache License, Version 2.0
 * (the "License"); you may not use this file except in compliance with
 * the License.  You may obtain a copy of the License at
 *
 *     http://www.apache.org/licenses/LICENSE-2.0
 *
 * Unless required by applicable law or agreed to in writing, software
 * distributed under the License is distributed on an "AS IS" BASIS,
 * WITHOUT WARRANTIES OR CONDITIONS OF ANY KIND, either express or implied.
 * See the License for the specific language governing permissions and
 * limitations under the License.
 */
package org.apache.sis.parameter;

import java.util.Map;
import javax.measure.unit.Unit;
import org.opengis.util.InternationalString;
import org.opengis.parameter.ParameterDescriptor;
import org.opengis.parameter.ParameterDescriptorGroup;
import org.opengis.parameter.GeneralParameterDescriptor;
import org.apache.sis.internal.jaxb.metadata.replace.ServiceParameter;
import org.apache.sis.referencing.AbstractIdentifiedObject;
import org.apache.sis.io.wkt.FormattableObject;
import org.apache.sis.io.wkt.Formatter;
import org.apache.sis.util.resources.Errors;
import org.apache.sis.util.ComparisonMode;
import org.apache.sis.util.Debug;

// Branch-dependent imports
import org.apache.sis.internal.jdk7.Objects;


/**
 * Abstract definition of a parameter or group of parameters used by a coordinate operation or a process.
 * This interface combines information provided by Referencing by Coordinates (ISO 19111),
 * Service Metadata (ISO 19115) and Web Processing Services (WPS) standards.
 * The main information are:
 *
 * <table class="sis">
 *   <caption>Main parameter properties</caption>
 *   <tr>
 *     <th>Getter method</th>
 *     <th class="sep">ISO 19111</th>
 *     <th class="sep">WPS</th>
 *     <th class="sep">ISO 19115</th>
 *     <th class="sep">Remarks</th>
 *   </tr>
 *   <tr>
 *     <td>{@link #getName() getName()}</td>
 *     <td class="sep">{@code name}</td>
 *     <td class="sep">{@code Identifier}</td>
 *     <td class="sep">{@code name}</td>
 *     <td class="sep">See {@link Parameters#getMemberName(ParameterDescriptor)} for {@code MemberName} ↔ {@code Identifier} mapping.</td>
 *   </tr>
 *   <!-- "Title" (WPS) equivalent to "designation" (Feature), but not yet provided. -->
 *   <tr>
 *     <td>{@link #getDescription()}</td>
 *     <td class="sep"></td>
 *     <td class="sep">{@code Abstract}</td>
 *     <td class="sep">{@code description}</td>
 *     <td class="sep">Also known as “definition”.</td>
 *   </tr>
 *   <tr>
 *     <td>{@link #getDirection()}</td>
 *     <td class="sep"></td>
 *     <td class="sep"></td>
 *     <td class="sep">{@code direction}</td>
 *     <td class="sep">Tells if the parameter is a WPS {@code Input} or {@code Output} structure.</td>
 *   </tr>
 *   <tr>
 *     <td>{@link #getMinimumOccurs()}</td>
 *     <td class="sep">{@code minimumOccurs}</td>
 *     <td class="sep">{@code MinOccurs}</td>
 *     <td class="sep">{@code optionality}</td>
 *     <td class="sep">{@code optionality   = (minimumOccurs > 0)}</td>
 *   </tr>
 *   <tr>
 *     <td>{@link #getMaximumOccurs()}</td>
 *     <td class="sep">{@code maximumOccurs}</td>
 *     <td class="sep">{@code MaxOccurs}</td>
 *     <td class="sep">{@code repeatability}</td>
 *     <td class="sep">{@code repeatability = (maximumOccurs > 1)}</td>
 *   </tr>
 * </table>
 *
 * @author  Martin Desruisseaux (Geomatys)
 * @since   0.5
 * @version 0.5
 * @module
 */
public abstract class AbstractParameterDescriptor extends AbstractIdentifiedObject implements GeneralParameterDescriptor {
    /**
     * Serial number for inter-operability with different versions.
     */
    private static final long serialVersionUID = -4346475760810353590L;

    /**
     * The minimum number of times that values for this parameter group are required, as an unsigned short.
     * We use a short because this value is usually either 0 or 1, or a very small number like 2 or 3.
     * A large number would be a bad idea with this parameter implementation.
     */
    private final short minimumOccurs;

    /**
     * The maximum number of times that values for this parameter group are required, as an unsigned short.
     * Value {@code 0xFFFF} (or -1) means an unrestricted number of occurrences.
     *
     * <p>We use a short because this value is usually 1 or a very small number like 2 or 3. This also serve
     * as a safety since a large number would be a bad idea with this parameter implementation.</p>
     */
    private final short maximumOccurs;

    /**
     * Constructs a parameter descriptor from a set of properties. The properties map is given unchanged to the
     * {@linkplain AbstractIdentifiedObject#AbstractIdentifiedObject(Map) super-class constructor}.
     * The following table is a reminder of main (not all) properties:
     *
     * <table class="sis">
     *   <caption>Recognized properties (non exhaustive list)</caption>
     *   <tr>
     *     <th>Property name</th>
     *     <th>Value type</th>
     *     <th>Returned by</th>
     *   </tr>
     *   <tr>
     *     <td>{@value org.opengis.referencing.IdentifiedObject#NAME_KEY}</td>
     *     <td>{@link org.opengis.metadata.Identifier} or {@link String}</td>
     *     <td>{@link #getName()}</td>
     *   </tr>
     *   <tr>
     *     <td>{@value org.opengis.referencing.IdentifiedObject#ALIAS_KEY}</td>
     *     <td>{@link org.opengis.util.GenericName} or {@link CharSequence} (optionally as array)</td>
     *     <td>{@link #getAlias()}</td>
     *   </tr>
     *   <tr>
     *     <td>{@value org.opengis.referencing.IdentifiedObject#IDENTIFIERS_KEY}</td>
     *     <td>{@link org.opengis.metadata.Identifier} (optionally as array)</td>
     *     <td>{@link #getIdentifiers()}</td>
     *   </tr>
     *   <tr>
     *     <td>{@value org.opengis.referencing.IdentifiedObject#REMARKS_KEY}</td>
     *     <td>{@link org.opengis.util.InternationalString} or {@link String}</td>
     *     <td>{@link #getRemarks()}</td>
     *   </tr>
     * </table>
     *
     * @param properties    The properties to be given to the identified object.
     * @param minimumOccurs The {@linkplain #getMinimumOccurs() minimum number of times} that values
     *                      for this parameter group are required, or 0 if no restriction.
     * @param maximumOccurs The {@linkplain #getMaximumOccurs() maximum number of times} that values
     *                      for this parameter group are required, or {@link Integer#MAX_VALUE} if no restriction.
     */
    protected AbstractParameterDescriptor(final Map<String,?> properties,
            final int minimumOccurs, final int maximumOccurs)
    {
        super(properties);
        this.minimumOccurs = (short) minimumOccurs;
        this.maximumOccurs = (short) maximumOccurs;
        if (minimumOccurs < 0 || minimumOccurs > maximumOccurs || maximumOccurs == 0) {
            throw new IllegalArgumentException(Errors.getResources(properties).getString(
                    Errors.Keys.IllegalRange_2, minimumOccurs, maximumOccurs));
        }
        if (maximumOccurs > 0xFFFE && maximumOccurs != Integer.MAX_VALUE) {
            throw new IllegalArgumentException(Errors.getResources(properties).getString(
                    Errors.Keys.TooManyOccurrences_2, 0xFFFE, super.getName()));
        }
    }

    /**
     * Constructs a new parameter descriptor with the same values than the specified one.
     * This copy constructor provides a way to convert an arbitrary implementation into a SIS one or a
     * user-defined one (as a subclass), usually in order to leverage some implementation-specific API.
     *
     * <p>This constructor performs a shallow copy, i.e. the properties are not cloned.</p>
     *
     * @param descriptor The object to shallow copy.
     */
    protected AbstractParameterDescriptor(final GeneralParameterDescriptor descriptor) {
        super(descriptor);
        minimumOccurs = crop(descriptor.getMinimumOccurs());
        maximumOccurs = crop(descriptor.getMaximumOccurs());
        if (descriptor instanceof AbstractParameterDescriptor) {
            description = ((AbstractParameterDescriptor) descriptor).getDescription();
        } else if (descriptor instanceof ServiceParameter) {
            description = ((ServiceParameter) descriptor).getDescription();
        } else {
            description = null;
        }
    }

    /**
     * Crops the given integer in the [0 … 0xFFFF] range.
     */
    private static short crop(final int n) {
        return (short) Math.max(0, Math.min(0xFFFF, n));
    }

    /**
     * Returns the GeoAPI interface implemented by this class.
     * The default implementation returns {@code GeneralParameterDescriptor.class}.
     * Subclasses implementing a more specific GeoAPI interface shall override this method.
     *
     * @return The parameter descriptor interface implemented by this class.
     */
    @Override
    public Class<? extends GeneralParameterDescriptor> getInterface() {
        return GeneralParameterDescriptor.class;
    }

    /**
<<<<<<< HEAD
     * Returns a narrative explanation of the role of the parameter.
=======
     * Returns an indication if the parameter is an input to the service, an output or both.
     * The default implementation returns {@link ParameterDirection#IN}.
     *
     * @return Indication if the parameter is an input or output to the service, or {@code null} if unspecified.
     */
    @Override
    public ParameterDirection getDirection() {
        return ParameterDirection.IN;
    }

    /**
     * Returns a narrative explanation of the role of the parameter. The default implementation returns
     * the {@linkplain org.apache.sis.metadata.iso.ImmutableIdentifier#getDescription() description}
     * provided by the parameter {@linkplain #getName() name}.
>>>>>>> fde8bb8c
     *
     * @return A narrative explanation of the role of the parameter, or {@code null} if none.
     */
    public InternationalString getDescription() {
        return getName().getDescription();
    }

    /**
     * The minimum number of times that values for this parameter group or parameter are required.
     * A value of 0 means an optional parameter.
     *
     * @return The minimum occurrence.
     */
    @Override
    public int getMinimumOccurs() {
        return minimumOccurs & 0xFFFF;
    }

    /**
     * The maximum number of times that values for this parameter group or parameter can be included.
     * A value greater than 1 means a repeatable parameter.
     *
     * @return The maximum occurrence.
     */
    @Override
    public int getMaximumOccurs() {
        return (maximumOccurs != -1) ? (maximumOccurs & 0xFFFF) : Integer.MAX_VALUE;
    }

    /**
     * Compares the specified object with this parameter for equality.
     *
     * @return {@inheritDoc}
     */
    @Override
    public boolean equals(final Object object, final ComparisonMode mode) {
        if (super.equals(object, mode)) {
            switch (mode) {
                case STRICT: {
                    final AbstractParameterDescriptor that = (AbstractParameterDescriptor) object;
                    return minimumOccurs == that.minimumOccurs &&
                           maximumOccurs == that.maximumOccurs;
                }
                default: {
                    final GeneralParameterDescriptor that = (GeneralParameterDescriptor) object;
                    return getMinimumOccurs() == that.getMinimumOccurs() &&
<<<<<<< HEAD
                           getMaximumOccurs() == that.getMaximumOccurs();
=======
                           getMaximumOccurs() == that.getMaximumOccurs() &&
                           Objects.equals(getDirection(), that.getDirection()) &&
                           deepEquals(getDescription(), that.getDescription(), mode);
>>>>>>> fde8bb8c
                }
            }
        }
        return false;
    }

    /**
     * Returns a string representation of this descriptor.
     *
     * <p>This method is for information purpose only and may change in future SIS version.</p>
     */
    @Debug
    @Override
    public String toString() {
        if (this instanceof ParameterDescriptorGroup) {
            return ParameterFormat.sharedFormat(this);
        } else {
            return super.toString();
        }
    }

    /**
     * Prints a string representation of this descriptor to the {@linkplain System#out standard output stream}.
     * If a {@linkplain java.io.Console console} is attached to the running JVM (i.e. if the application is run
     * from the command-line and the output is not redirected to a file) and if Apache SIS thinks that the console
     * supports the ANSI escape codes (a.k.a. X3.64), then a syntax coloring will be applied.
     *
     * <p>This is a convenience method for debugging purpose and for console applications.</p>
     */
    @Debug
    @Override
    public void print() {
        if (this instanceof ParameterDescriptorGroup) {
            ParameterFormat.print(this);
        } else {
            super.print();
        }
    }

    /**
     * Formats this descriptor as a pseudo-<cite>Well Known Text</cite> element. The WKT specification
     * does not define any representation of parameter descriptors. Apache SIS fallback on a list of
     * {@linkplain DefaultParameterDescriptor#formatTo(Formatter) descriptors}.
     * The text formatted by this method is {@linkplain Formatter#setInvalidWKT flagged as invalid WKT}.
     *
     * @param  formatter The formatter where to format the inner content of this WKT element.
     * @return {@code "Parameter"} or {@code "ParameterGroup"}.
     */
    @Override
    @SuppressWarnings({"unchecked","rawtypes"})
    protected String formatTo(final Formatter formatter) {
        super.formatTo(formatter);
        formatter.setInvalidWKT(this, null);
        if (this instanceof ParameterDescriptorGroup) {
            for (GeneralParameterDescriptor parameter : ((ParameterDescriptorGroup) this).descriptors()) {
                if (!(parameter instanceof FormattableObject)) {
                    if (parameter instanceof ParameterDescriptor<?>) {
                        parameter = new DefaultParameterDescriptor((ParameterDescriptor<?>) parameter);
                    } else if (parameter instanceof ParameterDescriptorGroup) {
                        parameter = new DefaultParameterDescriptorGroup((ParameterDescriptorGroup) parameter);
                    } else {
                        continue;
                    }
                }
                formatter.newLine();
                formatter.append((FormattableObject) parameter);
            }
            return "ParameterGroup";
        } else if (this instanceof ParameterDescriptor<?>) {
            formatter.appendAny(((ParameterDescriptor<?>) this).getDefaultValue());
            final Unit<?> unit = ((ParameterDescriptor<?>) this).getUnit();
            if (unit != null) {
                if (!formatter.getConvention().isSimplified() || !unit.equals(formatter.toContextualUnit(unit))) {
                    formatter.append(unit);
                }
            }
        }
        return "Parameter";
    }
}<|MERGE_RESOLUTION|>--- conflicted
+++ resolved
@@ -22,7 +22,6 @@
 import org.opengis.parameter.ParameterDescriptor;
 import org.opengis.parameter.ParameterDescriptorGroup;
 import org.opengis.parameter.GeneralParameterDescriptor;
-import org.apache.sis.internal.jaxb.metadata.replace.ServiceParameter;
 import org.apache.sis.referencing.AbstractIdentifiedObject;
 import org.apache.sis.io.wkt.FormattableObject;
 import org.apache.sis.io.wkt.Formatter;
@@ -31,7 +30,9 @@
 import org.apache.sis.util.Debug;
 
 // Branch-dependent imports
-import org.apache.sis.internal.jdk7.Objects;
+import org.opengis.referencing.ReferenceIdentifier;
+import org.apache.sis.metadata.iso.DefaultIdentifier;
+import org.apache.sis.metadata.iso.ImmutableIdentifier;
 
 
 /**
@@ -128,7 +129,7 @@
      *   </tr>
      *   <tr>
      *     <td>{@value org.opengis.referencing.IdentifiedObject#NAME_KEY}</td>
-     *     <td>{@link org.opengis.metadata.Identifier} or {@link String}</td>
+     *     <td>{@link org.opengis.referencing.ReferenceIdentifier} or {@link String}</td>
      *     <td>{@link #getName()}</td>
      *   </tr>
      *   <tr>
@@ -138,7 +139,7 @@
      *   </tr>
      *   <tr>
      *     <td>{@value org.opengis.referencing.IdentifiedObject#IDENTIFIERS_KEY}</td>
-     *     <td>{@link org.opengis.metadata.Identifier} (optionally as array)</td>
+     *     <td>{@link org.opengis.referencing.ReferenceIdentifier} (optionally as array)</td>
      *     <td>{@link #getIdentifiers()}</td>
      *   </tr>
      *   <tr>
@@ -183,13 +184,6 @@
         super(descriptor);
         minimumOccurs = crop(descriptor.getMinimumOccurs());
         maximumOccurs = crop(descriptor.getMaximumOccurs());
-        if (descriptor instanceof AbstractParameterDescriptor) {
-            description = ((AbstractParameterDescriptor) descriptor).getDescription();
-        } else if (descriptor instanceof ServiceParameter) {
-            description = ((ServiceParameter) descriptor).getDescription();
-        } else {
-            description = null;
-        }
     }
 
     /**
@@ -212,29 +206,21 @@
     }
 
     /**
-<<<<<<< HEAD
-     * Returns a narrative explanation of the role of the parameter.
-=======
-     * Returns an indication if the parameter is an input to the service, an output or both.
-     * The default implementation returns {@link ParameterDirection#IN}.
-     *
-     * @return Indication if the parameter is an input or output to the service, or {@code null} if unspecified.
-     */
-    @Override
-    public ParameterDirection getDirection() {
-        return ParameterDirection.IN;
-    }
-
-    /**
      * Returns a narrative explanation of the role of the parameter. The default implementation returns
      * the {@linkplain org.apache.sis.metadata.iso.ImmutableIdentifier#getDescription() description}
      * provided by the parameter {@linkplain #getName() name}.
->>>>>>> fde8bb8c
      *
      * @return A narrative explanation of the role of the parameter, or {@code null} if none.
      */
     public InternationalString getDescription() {
-        return getName().getDescription();
+        final ReferenceIdentifier name = getName();
+        if (name instanceof ImmutableIdentifier) {
+            return ((ImmutableIdentifier) name).getDescription();
+        }
+        if (name instanceof DefaultIdentifier) {
+            return ((DefaultIdentifier) name).getDescription();
+        }
+        return null;
     }
 
     /**
@@ -276,13 +262,7 @@
                 default: {
                     final GeneralParameterDescriptor that = (GeneralParameterDescriptor) object;
                     return getMinimumOccurs() == that.getMinimumOccurs() &&
-<<<<<<< HEAD
                            getMaximumOccurs() == that.getMaximumOccurs();
-=======
-                           getMaximumOccurs() == that.getMaximumOccurs() &&
-                           Objects.equals(getDirection(), that.getDirection()) &&
-                           deepEquals(getDescription(), that.getDescription(), mode);
->>>>>>> fde8bb8c
                 }
             }
         }
