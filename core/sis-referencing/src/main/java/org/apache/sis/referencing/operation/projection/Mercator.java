/*
 * Licensed to the Apache Software Foundation (ASF) under one or more
 * contributor license agreements.  See the NOTICE file distributed with
 * this work for additional information regarding copyright ownership.
 * The ASF licenses this file to You under the Apache License, Version 2.0
 * (the "License"); you may not use this file except in compliance with
 * the License.  You may obtain a copy of the License at
 *
 *     http://www.apache.org/licenses/LICENSE-2.0
 *
 * Unless required by applicable law or agreed to in writing, software
 * distributed under the License is distributed on an "AS IS" BASIS,
 * WITHOUT WARRANTIES OR CONDITIONS OF ANY KIND, either express or implied.
 * See the License for the specific language governing permissions and
 * limitations under the License.
 */
package org.apache.sis.referencing.operation.projection;

import java.util.EnumMap;
import org.opengis.util.FactoryException;
import org.opengis.parameter.ParameterDescriptor;
import org.opengis.referencing.operation.Matrix;
import org.opengis.referencing.operation.MathTransform;
import org.opengis.referencing.operation.MathTransformFactory;
import org.opengis.referencing.operation.OperationMethod;
import org.opengis.referencing.operation.TransformException;
import org.apache.sis.internal.referencing.provider.Mercator1SP;
import org.apache.sis.internal.referencing.provider.Mercator2SP;
import org.apache.sis.internal.referencing.provider.MercatorSpherical;
import org.apache.sis.internal.referencing.provider.RegionalMercator;
import org.apache.sis.internal.referencing.provider.PseudoMercator;
import org.apache.sis.internal.util.DoubleDouble;
import org.apache.sis.referencing.operation.matrix.MatrixSIS;
import org.apache.sis.referencing.operation.matrix.Matrix2;
import org.apache.sis.parameter.Parameters;
import org.apache.sis.util.Workaround;

import static java.lang.Math.*;
import static java.lang.Double.*;
import static org.apache.sis.math.MathFunctions.isPositive;
import static org.apache.sis.internal.util.DoubleDouble.verbatim;


/**
 * <cite>Mercator Cylindrical</cite> projection (EPSG codes 9804, 9805, 1026, 1024, 1044, <span class="deprecated">9841</span>).
 * See the <a href="http://mathworld.wolfram.com/MercatorProjection.html">Mercator projection on MathWorld</a> for an overview.
 *
 * <div class="section">Description</div>
 * The parallels and the meridians are straight lines and cross at right angles; this projection thus produces
 * rectangular charts. The scale is true along the equator (by default) or along two parallels equidistant of the
 * equator (if a scale factor other than 1 is used).
 *
 * <p>This projection is used to represent areas close to the equator. It is also often used for maritime navigation
 * because all the straight lines on the chart are <cite>loxodrome</cite> lines, i.e. a ship following this line would
 * keep a constant azimuth on its compass.</p>
 *
 * <p>This implementation handles both the 1 and 2 standard parallel cases.
 * For <cite>Mercator (variant A)</cite> (EPSG code 9804), the line of contact is the equator.
 * For <cite>Mercator (variant B)</cite> (EPSG code 9805) lines of contact are symmetrical about the equator.</p>
 *
 * <div class="section">Behavior at poles</div>
 * The projection of 90°N gives {@linkplain Double#POSITIVE_INFINITY positive infinity}.
 * The projection of 90°S gives {@linkplain Double#NEGATIVE_INFINITY negative infinity}.
 * Projection of a latitude outside the [-90 … 90]° range produces {@linkplain Double#NaN NaN}.
 *
 * @author  André Gosselin (MPO)
 * @author  Martin Desruisseaux (MPO, IRD, Geomatys)
 * @author  Rueben Schulz (UBC)
 * @author  Simon Reynard (Geomatys)
 * @author  Rémi Maréchal (Geomatys)
 * @since   0.6
 * @version 0.6
 * @module
 *
 * @see TransverseMercator
 * @see ObliqueMercator
 */
public class Mercator extends ConformalProjection {
    /**
     * For cross-version compatibility.
     */
    private static final long serialVersionUID = 2564172914329253286L;

    /**
     * Codes for variants of Mercator projection. Those variants modify the way the projections are constructed
     * (e.g. in the way parameters are interpreted), but formulas are basically the same after construction.
     * Those variants are not exactly the same than variants A, B and C used by EPSG, but they are related.
     *
     * <p>We do not provide such codes in public API because they duplicate the functionality of
     * {@link OperationMethod} instances. We use them only for constructors convenience.</p>
     *
     * <p><b>CONVENTION:</b> <strong>Spherical cases must be odd, all other cases must be even.</strong>
     * This allow us to perform quick checks for all spherical cases using {@code if ((type & SPHERICAL) != 0)}.</p>
     *
     * @see #getVariant(OperationMethod)
     */
    private static final byte SPHERICAL = 1, PSEUDO = 3,    // Must be odd and SPHERICAL must be 1.
                              REGIONAL  = 2, MILLER = 4;    // Must be even.

    /**
     * Returns the variant of the projection based on the name and identifier of the given operation method.
     */
    private static byte getVariant(final OperationMethod method) {
        if (identMatch(method, "(?i).*\\bvariant\\s*C\\b.*", RegionalMercator .IDENTIFIER)) return REGIONAL;
        if (identMatch(method, "(?i).*\\bSpherical\\b.*",    MercatorSpherical.IDENTIFIER)) return SPHERICAL;
        if (identMatch(method, "(?i).*\\bPseudo.*",          PseudoMercator   .IDENTIFIER)) return PSEUDO;
        if (identMatch(method, "(?i).*\\bMiller.*",          null))                         return MILLER;
        return 0;
    }

    /**
     * The type of Mercator projection. Possible values are:
     * <ul>
     *   <li>0                  if this projection is a Mercator variant A or B.</li>
     *   <li>{@link #REGIONAL}  if this projection is the "Mercator (variant C)" case.</li>
     *   <li>{@link #SPHERICAL} if this projection is the "Mercator (Spherical)" case.</li>
     *   <li>{@link #PSEUDO}    if this projection is the "Pseudo Mercator" case.</li>
     *   <li>{@link #MILLER}    if this projection is the "Miller Cylindrical" case.</li>
     * </ul>
     *
     * Other cases may be added in the future.
     *
     * @see #getVariant(OperationMethod)
     */
    private final byte variant;

    /**
     * Creates a Mercator projection from the given parameters.
     * The {@code method} argument can be the description of one of the following:
     *
     * <ul>
     *   <li><cite>"Mercator (variant A)"</cite>, also known as <cite>"Mercator (1SP)"</cite>.</li>
     *   <li><cite>"Mercator (variant B)"</cite>, also known as <cite>"Mercator (2SP)"</cite>.</li>
     *   <li><cite>"Mercator (variant C)"</cite>.</li>
     *   <li><cite>"Mercator (Spherical)"</cite>.</li>
     *   <li><cite>"Popular Visualisation Pseudo Mercator"</cite>.</li>
     *   <li><cite>"Miller Cylindrical"</cite>.</li>
     * </ul>
     *
     * @param method     Description of the projection parameters.
     * @param parameters The parameter values of the projection to create.
     */
    public Mercator(final OperationMethod method, final Parameters parameters) {
        this(initializer(method, parameters));
    }

    /**
     * Work around for RFE #4093999 in Sun's bug database
     * ("Relax constraint on placement of this()/super() call in constructors").
     */
    @SuppressWarnings("fallthrough")
<<<<<<< HEAD
    private static Map<ParameterRole, ParameterDescriptor<Double>> roles(final byte variant) {
        final EnumMap<ParameterRole, ParameterDescriptor<Double>> roles =
                new EnumMap<ParameterRole, ParameterDescriptor<Double>>(ParameterRole.class);
=======
    @Workaround(library="JDK", version="1.7")
    private static Initializer initializer(final OperationMethod method, final Parameters parameters) {
        final byte variant = getVariant(method);
        final EnumMap<ParameterRole, ParameterDescriptor<Double>> roles = new EnumMap<>(ParameterRole.class);
>>>>>>> 1e47a148
        /*
         * "Longitude of origin" is a parameter of all Mercator projections, but is intentionally omitted from
         * this map because it will be handled in a special way by the Mercator constructor. The "scale factor"
         * is not formally a "Mercator 2SP" argument, but we accept it anyway for all Mercator projections
         * since it may be used in some Well Known Text (WKT).
         */
        roles.put(ParameterRole.SCALE_FACTOR, Mercator1SP.SCALE_FACTOR);
        switch (variant) {
            case REGIONAL: {
                roles.put(ParameterRole.FALSE_EASTING,  RegionalMercator.EASTING_AT_FALSE_ORIGIN);
                roles.put(ParameterRole.FALSE_NORTHING, RegionalMercator.NORTHING_AT_FALSE_ORIGIN);
                break;
            }
            case SPHERICAL: {
                /*
                 * According to EPSG guide, the latitude of conformal sphere radius should be the latitude of origin.
                 * However that origin is fixed to 0° by EPSG guide, which makes radius calculation ineffective when
                 * using the official parameters. We could fallback on the standard parallel (φ1) if φ0 is not set,
                 * but for now we wait to see for real cases. Some arguments that may be worth consideration:
                 *
                 *   - The standard parallel is not an EPSG parameter for Spherical case.
                 *   - Users who set the standard parallel anyway may expect that latitude to be used for radius
                 *     calculation, since standard parallels are also known as "latitude of true scale".
                 *   - Using the standard parallel instead than the latitude of origin would be consistent
                 *     with what EPSG does for the Equirectangular projection.
                 *
                 * Anyway, this choice matters only when the user request explicitely spherical formulas applied
                 * on an ellipsoidal figure of the Earth, which should be very rare.
                 */
                roles.put(ParameterRole.LATITUDE_OF_CONFORMAL_SPHERE_RADIUS, Mercator1SP.LATITUDE_OF_ORIGIN);
                // Fall through
            }
            default: {
                roles.put(ParameterRole.FALSE_EASTING,  Mercator1SP.FALSE_EASTING);
                roles.put(ParameterRole.FALSE_NORTHING, Mercator1SP.FALSE_NORTHING);
                break;
            }
        }
        return new Initializer(method, parameters, roles, variant);
    }

    /**
     * Work around for RFE #4093999 in Sun's bug database
     * ("Relax constraint on placement of this()/super() call in constructors").
     */
    @Workaround(library="JDK", version="1.7")
    private Mercator(final Initializer initializer) {
        super(initializer);
        this.variant = initializer.variant;
        /*
         * The "Longitude of natural origin" parameter is found in all Mercator projections and is mandatory.
         * Since this is usually the Greenwich meridian, the default value is 0°. We keep the value in degrees
         * for now; it will be converted to radians later.
         */
        final double λ0 = initializer.getAndStore(Mercator1SP.LONGITUDE_OF_ORIGIN);
        /*
         * The "Latitude of natural origin" is not formally a parameter of Mercator projection. But the parameter
         * is included for completeness in CRS labelling, with the restriction (specified in EPSG documentation)
         * that the value must be zero. The EPSG dataset provides this parameter for "Mercator variant A" (1SP),
         * but Apache SIS accepts it also for other projections because we found some Well Known Text (WKT) strings
         * containing it.
         *
         * According EPSG documentation, the only exception to the above paragraph is "Mercator variant C", where
         * the parameter is named "Latitude of false origin" and can have any value. While strictly speaking the
         * "Latitude of origin" can not have a non-zero value, if it still have non-zero value we will process as
         * for "Latitude of false origin".
         */
        final double φ0 = toRadians(initializer.getAndStore((variant == REGIONAL)
                ? RegionalMercator.LATITUDE_OF_FALSE_ORIGIN : Mercator1SP.LATITUDE_OF_ORIGIN));
        /*
         * In theory, the "Latitude of 1st standard parallel" and the "Scale factor at natural origin" parameters
         * are mutually exclusive. The former is for projections of category "2SP" (namely variant B and C) while
         * the later is for projections "1SP" (namely variant A and spherical). However we let users specify both
         * if they really want, since we sometime see such CRS definitions.
         */
        final double φ1 = toRadians(initializer.getAndStore(Mercator2SP.STANDARD_PARALLEL));
        final Number k0 = verbatim(initializer.scaleAtφ(sin(φ1), cos(φ1)));
        /*
         * In principle we should rotate the central meridian (λ0) in the normalization transform, as below:
         *
         *     context.normalizeGeographicInputs(λ0);   // Actually done by the super-class constructor.
         *
         * However in the particular case of Mercator projection, we will apply the longitude rotation in the
         * denormalization matrix instead.   This is possible only for this particular projection because the
         * 'transform(…)' methods pass the longitude values unchanged. By keeping the normalization affine as
         * simple as possible, we increase the chances of efficient concatenation of an inverse with a forward
         * projection.
         */
        final MatrixSIS   normalize = context.getMatrix(true);
        final MatrixSIS denormalize = context.getMatrix(false);
        denormalize.convertBefore(0, k0, null);
        denormalize.convertBefore(1, k0, null);
        if (λ0 != 0) {
            /*
             * Use double-double arithmetic here for consistency with the work done in the normalization matrix.
             * The intend is to have exact value at 'double' precision when computing Matrix.invert(). Note that
             * there is no such goal for other parameters computed from sine or consine functions.
             */
            final DoubleDouble offset = DoubleDouble.createDegreesToRadians();
            offset.multiply(-λ0);
            denormalize.convertBefore(0, null, offset);
        }
        if (φ0 != 0) {
            denormalize.convertBefore(1, null, verbatim(-log(expOfNorthing(φ0, excentricity * sin(φ0)))));
        }
        if (variant == MILLER) {
            normalize  .convertBefore(1, 0.80, null);
            denormalize.convertBefore(1, 1.25, null);
        }
        /*
         * At this point we are done, but we add here a little bit a maniac precision hunting.
         * The Mercator equations have naturally a very slight better precision in the South
         * hemisphere, because of the following term:
         *
         *     tan(π/4 + φ/2)        which implies        tan( 0 )   when   φ = -90°    (south pole)
         *                                                tan(π/2)   when   φ = +90°    (north pole)
         *
         * The case for the North pole has no exact representation. Furthermore IEEE 754 arithmetic has
         * better precision for values close to zero, which favors the South hemisphere in the above term.
         * The code below reverses the sign of latitudes before the map projection, then reverses the sign
         * of results after the projection. This has the effect of interchanging the favorized hemisphere.
         * But we do that only if the latitude given in parameter is positive. In other words, we favor the
         * hemisphere of the latitude given in parameters.
         *
         * Other libraries do something equivalent by rewriting the equations, e.g. using  tan(π/4 - φ/2)
         * and modifying the other equations accordingly. This favors the North hemisphere instead of the
         * South one, but this favoritism is hard-coded. The Apache SIS design with normalization matrices
         * allows a more dynamic approach, which we apply here.
         *
         * This "precision hunting" is optional. If something seems to go wrong, it is safe to comment all
         * those remaning lines of code.
         */
        if (φ0 == 0 && isPositive(φ1 != 0 ? φ1 : φ0)) {
            final Number reverseSign = verbatim(-1);
            normalize  .convertBefore(1, reverseSign, null);
            denormalize.convertBefore(1, reverseSign, null);  // Must be before false easting/northing.
        }
    }

    /**
     * Creates a new projection initialized to the same parameters than the given one.
     */
    Mercator(final Mercator other) {
        super(other);
        variant = other.variant;
    }

    /**
     * Returns the sequence of <cite>normalization</cite> → {@code this} → <cite>denormalization</cite> transforms
     * as a whole. The transform returned by this method except (<var>longitude</var>, <var>latitude</var>)
     * coordinates in <em>degrees</em> and returns (<var>x</var>,<var>y</var>) coordinates in <em>metres</em>.
     *
     * <p>The non-linear part of the returned transform will be {@code this} transform, except if the ellipsoid
     * is spherical. In the later case, {@code this} transform will be replaced by a simplified implementation.</p>
     *
     * @param  factory The factory to use for creating the transform.
     * @return The map projection from (λ,φ) to (<var>x</var>,<var>y</var>) coordinates.
     * @throws FactoryException if an error occurred while creating a transform.
     */
    @Override
    public MathTransform createMapProjection(final MathTransformFactory factory) throws FactoryException {
        Mercator kernel = this;
        if ((variant & SPHERICAL) != 0 || excentricity == 0) {
            kernel = new Spherical(this);
        }
        return context.completeTransform(factory, kernel);
    }

    /**
     * Converts the specified (λ,φ) coordinate (units in radians) and stores the result in {@code dstPts}
     * (linear distance on a unit sphere). In addition, opportunistically computes the projection derivative
     * if {@code derivate} is {@code true}.
     *
     * @return The matrix of the projection derivative at the given source position,
     *         or {@code null} if the {@code derivate} argument is {@code false}.
     * @throws ProjectionException if the coordinate can not be converted.
     */
    @Override
    public Matrix transform(final double[] srcPts, final int srcOff,
                            final double[] dstPts, final int dstOff,
                            final boolean derivate) throws ProjectionException
    {
        final double φ    = srcPts[srcOff+1];
        final double sinφ = sin(φ);
        if (dstPts != null) {
            /*
             * Projection of zero is zero. However the formulas below have a slight rounding error
             * which produce values close to 1E-10, so we will avoid them when y=0. In addition of
             * avoiding rounding error, this also preserve the sign (positive vs negative zero).
             */
            final double y;
            if (φ == 0) {
                y = φ;
            } else {
                // See the javadoc of the Spherical inner class for a note
                // about why we perform explicit checks for the pole cases.
                final double a = abs(φ);
                if (a < PI/2) {
                    y = log(expOfNorthing(φ, excentricity * sinφ));     // Snyder (7-7)
                } else {
                    y = copySign(a <= (PI/2 + ANGULAR_TOLERANCE) ? POSITIVE_INFINITY : NaN, φ);
                }
            }
            dstPts[dstOff  ] = srcPts[srcOff];   // Scale will be applied by the denormalization matrix.
            dstPts[dstOff+1] = y;
        }
        /*
         * End of map projection. Now compute the derivative, if requested.
         */
        return derivate ? new Matrix2(1, 0, 0, dy_dφ(sinφ, cos(φ))) : null;
    }

    /**
     * Converts a list of coordinate point ordinal values.
     *
     * <div class="note"><b>Note:</b>
     * We override the super-class method only as an optimization in the special case where the target coordinates
     * are written at the same locations than the source coordinates. In such case, we can take advantage of the
     * fact that the λ values are not modified by the normalized Mercator projection.</div>
     *
     * @throws TransformException if a point can not be converted.
     */
    @Override
    public void transform(final double[] srcPts, int srcOff,
                          final double[] dstPts, int dstOff, int numPts)
            throws TransformException
    {
        if (srcPts != dstPts || srcOff != dstOff) {
            super.transform(srcPts, srcOff, dstPts, dstOff, numPts);
        } else {
            dstOff--;
            while (--numPts >= 0) {
                final double φ = dstPts[dstOff += 2]; // Same as srcPts[srcOff + 1].
                if (φ != 0) {
                    // See the javadoc of the Spherical inner class for a note
                    // about why we perform explicit checks for the pole cases.
                    final double a = abs(φ);
                    final double y;
                    if (a < PI/2) {
                        y = log(expOfNorthing(φ, excentricity * sin(φ)));
                    } else {
                        y = copySign(a <= (PI/2 + ANGULAR_TOLERANCE) ? POSITIVE_INFINITY : NaN, φ);
                    }
                    dstPts[dstOff] = y;
                }
            }
        }
    }

    /**
     * Transforms the specified (<var>x</var>,<var>y</var>) coordinates
     * and stores the result in {@code dstPts} (angles in radians).
     *
     * @throws ProjectionException if the point can not be converted.
     */
    @Override
    protected void inverseTransform(final double[] srcPts, final int srcOff,
                                    final double[] dstPts, final int dstOff)
            throws ProjectionException
    {
        final double y   = srcPts[srcOff+1];    // Must be before writing x.
        dstPts[dstOff  ] = srcPts[srcOff  ];    // Must be before writing y.
        dstPts[dstOff+1] = φ(exp(-y));
    }


    /**
     * Provides the transform equations for the spherical case of the Mercator projection.
     *
     * <div class="note"><b>Implementation note:</b>
     * this class contains an explicit check for latitude values at a pole. If floating point arithmetic had infinite
     * precision, such checks would not be necessary since the formulas lead naturally to infinite values at poles,
     * which is the correct answer. In practice the infinite value emerges by itself at only one pole, and the other
     * one produces a high value (approximatively 1E+16). This is because there is no accurate representation of π/2,
     * and consequently {@code tan(π/2)} does not return the infinite value. We workaround this issue with an explicit
     * check for abs(φ) ≊ π/2. Note that:
     *
     * <ul>
     *   <li>The arithmetic is not broken for values close to pole. We check π/2 because this is the result of
     *       converting 90°N to radians, and we presume that the user really wanted to said 90°N. But for most
     *       other values we could let the math do their "natural" work.</li>
     *   <li>For φ = -π/2 our arithmetic already produces negative infinity.</li>
     * </ul>
     * </div>
     *
     * @author  Martin Desruisseaux (MPO, IRD, Geomatys)
     * @author  Rueben Schulz (UBC)
     * @since   0.6
     * @version 0.6
     * @module
     */
    static final class Spherical extends Mercator {
        /**
         * For cross-version compatibility.
         */
        private static final long serialVersionUID = 2383414176395616561L;

        /**
         * Constructs a new map projection from the parameters of the given projection.
         *
         * @param other The other projection (usually ellipsoidal) from which to copy the parameters.
         */
        Spherical(final Mercator other) {
            super(other);
        }

        /**
         * {@inheritDoc}
         */
        @Override
        public Matrix transform(final double[] srcPts, final int srcOff,
                                final double[] dstPts, final int dstOff,
                                final boolean derivate) throws ProjectionException
        {
            final double φ = srcPts[srcOff+1];
            if (dstPts != null) {
                /*
                 * Projection of zero is zero. However the formulas below have a slight rounding error
                 * which produce values close to 1E-10, so we will avoid them when y=0. In addition of
                 * avoiding rounding error, this also preserve the sign (positive vs negative zero).
                 */
                final double y;
                if (φ == 0) {
                    y = φ;
                } else {
                    // See class javadoc for a note about explicit check for poles.
                    final double a = abs(φ);
                    if (a < PI/2) {
                        y = log(tan(PI/4 + 0.5*φ));    // Part of Snyder (7-2)
                    } else {
                        y = copySign(a <= (PI/2 + ANGULAR_TOLERANCE) ? POSITIVE_INFINITY : NaN, φ);
                    }
                }
                dstPts[dstOff  ] = srcPts[srcOff];
                dstPts[dstOff+1] = y;
            }
            return derivate ? new Matrix2(1, 0, 0, 1/cos(φ)) : null;
        }

        /**
         * {@inheritDoc}
         *
         * <div class="note"><b>Note:</b>
         * This method must be overridden because the {@link Mercator} class overrides the {@link NormalizedProjection}
         * default implementation.</div>
         */
        @Override
        public void transform(final double[] srcPts, int srcOff,
                              final double[] dstPts, int dstOff, int numPts)
                throws TransformException
        {
            if (srcPts != dstPts || srcOff != dstOff) {
                super.transform(srcPts, srcOff, dstPts, dstOff, numPts);
            } else {
                dstOff--;
                while (--numPts >= 0) {
                    final double φ = dstPts[dstOff += 2];   // Same as srcPts[srcOff + 1].
                    if (φ != 0) {
                        // See class javadoc for a note about explicit check for poles.
                        final double a = abs(φ);
                        final double y;
                        if (a < PI/2) {
                            y = log(tan(PI/4 + 0.5*φ));     // Part of Snyder (7-2)
                        } else {
                            y = copySign(a <= (PI/2 + ANGULAR_TOLERANCE) ? POSITIVE_INFINITY : NaN, φ);
                        }
                        dstPts[dstOff] = y;
                    }
                }
            }
        }

        /**
         * {@inheritDoc}
         */
        @Override
        protected void inverseTransform(final double[] srcPts, final int srcOff,
                                        final double[] dstPts, final int dstOff)
                throws ProjectionException
        {
            final double y = srcPts[srcOff+1];           // Must be before writing x.
            dstPts[dstOff  ] = srcPts[srcOff];           // Must be before writing y.
            dstPts[dstOff+1] = PI/2 - 2*atan(exp(-y));  // Part of Snyder (7-4);
        }
    }
}<|MERGE_RESOLUTION|>--- conflicted
+++ resolved
@@ -149,16 +149,11 @@
      * ("Relax constraint on placement of this()/super() call in constructors").
      */
     @SuppressWarnings("fallthrough")
-<<<<<<< HEAD
-    private static Map<ParameterRole, ParameterDescriptor<Double>> roles(final byte variant) {
-        final EnumMap<ParameterRole, ParameterDescriptor<Double>> roles =
-                new EnumMap<ParameterRole, ParameterDescriptor<Double>>(ParameterRole.class);
-=======
     @Workaround(library="JDK", version="1.7")
     private static Initializer initializer(final OperationMethod method, final Parameters parameters) {
         final byte variant = getVariant(method);
-        final EnumMap<ParameterRole, ParameterDescriptor<Double>> roles = new EnumMap<>(ParameterRole.class);
->>>>>>> 1e47a148
+        final EnumMap<ParameterRole, ParameterDescriptor<Double>> roles =
+                new EnumMap<ParameterRole, ParameterDescriptor<Double>>(ParameterRole.class);
         /*
          * "Longitude of origin" is a parameter of all Mercator projections, but is intentionally omitted from
          * this map because it will be handled in a special way by the Mercator constructor. The "scale factor"
