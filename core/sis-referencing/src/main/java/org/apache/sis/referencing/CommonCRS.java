--- conflicted
+++ resolved
@@ -1095,22 +1095,10 @@
              * like the aliases and area of validity.
              */
             int code = 0;
-<<<<<<< HEAD
-            if (zone >= firstZone && zone <= lastZone) {
+            if (!isUTM) {
+                code = (isSouth ? southUPS : northUPS) & 0xFFFF;
+            } else if (zone >= firstZone && zone <= lastZone) {
                 code = (isSouth ? southUTM : northUTM) & 0xFFFF;
-                if (code != 0) {
-                    code += zone;
-                    final GeodeticAuthorityFactory factory = factory();
-                    if (factory != null) try {
-                        return factory.createProjectedCRS(String.valueOf(code));
-                    } catch (FactoryException e) {
-                        failure(this, "UTM", e, code);
-                    }
-=======
-            if (!isUTM) {
-                code = Short.toUnsignedInt(isSouth ? southUPS : northUPS);
-            } else if (zone >= firstZone && zone <= lastZone) {
-                code = Short.toUnsignedInt(isSouth ? southUTM : northUTM);
             }
             if (code != 0) {
                 if (isUTM) code += zone;
@@ -1119,7 +1107,6 @@
                     return factory.createProjectedCRS(String.valueOf(code));
                 } catch (FactoryException e) {
                     failure(this, "universal", e, code);
->>>>>>> 5d28d4ed
                 }
             }
             /*
@@ -1157,13 +1144,8 @@
             }
             crs = StandardDefinitions.createUniversal(code, geographic(), isUTM, latitude, longitude, cs);
             final ProjectedCRS other;
-<<<<<<< HEAD
-            synchronized (cachedUTM) {
-                other = JDK8.putIfAbsent(cachedUTM, key, crs);
-=======
             synchronized (cachedProjections) {
-                other = cachedProjections.putIfAbsent(key, crs);
->>>>>>> 5d28d4ed
+                other = JDK8.putIfAbsent(cachedProjections, key, crs);
             }
             if (other != null) {
                 return other;
