--- conflicted
+++ resolved
@@ -131,54 +131,16 @@
      *
      * <p>This constructor performs a shallow copy, i.e. the properties are not cloned.</p>
      *
-<<<<<<< HEAD
      * <div class="warning"><b>Warning:</b> in a future SIS version, the parameter type may be changed
      * to {@code org.opengis.referencing.datum.ParametricDatum}. This change is pending GeoAPI revision.</div>
-=======
+     *
      * @param  datum  the datum to copy.
->>>>>>> 29f56c34
-     *
-     * @param datum The datum to copy.
      */
     protected DefaultParametricDatum(final DefaultParametricDatum datum) {
         super(datum);
     }
 
     /**
-<<<<<<< HEAD
-=======
-     * Returns a SIS datum implementation with the same values than the given arbitrary implementation.
-     * If the given object is {@code null}, then this method returns {@code null}.
-     * Otherwise if the given object is already a SIS implementation, then the given object is returned unchanged.
-     * Otherwise a new SIS implementation is created and initialized to the attribute values of the given object.
-     *
-     * @param  object  the object to get as a SIS implementation, or {@code null} if none.
-     * @return a SIS implementation containing the values of the given object (may be the
-     *         given object itself), or {@code null} if the argument was null.
-     */
-    public static DefaultParametricDatum castOrCopy(final ParametricDatum object) {
-        return (object == null) || (object instanceof DefaultParametricDatum) ?
-                (DefaultParametricDatum) object : new DefaultParametricDatum(object);
-    }
-
-    /**
-     * Returns the GeoAPI interface implemented by this class.
-     * The SIS implementation returns {@code ParametricDatum.class}.
-     *
-     * <div class="note"><b>Note for implementors:</b>
-     * Subclasses usually do not need to override this method since GeoAPI does not define {@code TemporalDatum}
-     * sub-interface. Overriding possibility is left mostly for implementors who wish to extend GeoAPI with their
-     * own set of interfaces.</div>
-     *
-     * @return {@code ParametricDatum.class} or a user-defined sub-interface.
-     */
-    @Override
-    public Class<? extends ParametricDatum> getInterface() {
-        return ParametricDatum.class;
-    }
-
-    /**
->>>>>>> 29f56c34
      * Formats this datum as a <cite>Well Known Text</cite> {@code ParametricDatum[…]} element.
      *
      * <div class="note"><b>Compatibility note:</b>
