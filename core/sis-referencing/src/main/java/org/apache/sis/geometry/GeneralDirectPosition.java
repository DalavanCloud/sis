/*
 * Licensed to the Apache Software Foundation (ASF) under one or more
 * contributor license agreements.  See the NOTICE file distributed with
 * this work for additional information regarding copyright ownership.
 * The ASF licenses this file to You under the Apache License, Version 2.0
 * (the "License"); you may not use this file except in compliance with
 * the License.  You may obtain a copy of the License at
 *
 *     http://www.apache.org/licenses/LICENSE-2.0
 *
 * Unless required by applicable law or agreed to in writing, software
 * distributed under the License is distributed on an "AS IS" BASIS,
 * WITHOUT WARRANTIES OR CONDITIONS OF ANY KIND, either express or implied.
 * See the License for the specific language governing permissions and
 * limitations under the License.
 */
package org.apache.sis.geometry;

/*
 * Do not add dependency to java.awt.geom.Point2D in this class, because not all platforms
 * support Java2D (e.g. Android), or applications that do not need it may want to avoid to
 * to force installation of the Java2D module (e.g. JavaFX/SWT).
 */
import java.util.Arrays;
import java.io.Serializable;
import java.lang.reflect.Field;
import org.opengis.geometry.DirectPosition;
import org.opengis.geometry.MismatchedDimensionException;
import org.opengis.referencing.crs.CoordinateReferenceSystem;
import org.apache.sis.util.resources.Errors;

import static org.apache.sis.util.ArgumentChecks.ensureDimensionMatches;

<<<<<<< HEAD
// JDK7 related
import org.apache.sis.internal.jdk7.Objects;
=======
// Related to JDK7
import java.util.Objects;
>>>>>>> 3bbd426a


/**
 * Holds the coordinates for a position within some coordinate reference system.
 * Since {@code DirectPosition}s, as data types, will often be included in larger objects
 * (such as {@linkplain org.opengis.geometry.Geometry geometries}) that have references
 * to {@code CoordinateReferenceSystem}, the {@link #getCoordinateReferenceSystem()} method
 * may returns {@code null} if this particular {@code DirectPosition} is included in such
 * larger object. In this case, the coordinate reference system is implicitly assumed to take
 * on the value of the containing object's {@code CoordinateReferenceSystem}.
 *
 * <p>This particular implementation of {@code DirectPosition} is said "General" because it
 * uses an {@linkplain #ordinates array of ordinates} of an arbitrary length. If the direct
 * position is known to be always two-dimensional, then {@link DirectPosition2D} provides
 * a more efficient implementation.</p>
 *
 * @author  Martin Desruisseaux (IRD, Geomatys)
 * @since   0.3 (derived from geotk-1.2)
 * @version 0.3
 * @module
 *
 * @see DirectPosition1D
 * @see DirectPosition2D
 */
public class GeneralDirectPosition extends AbstractDirectPosition implements Serializable, Cloneable {
    /**
     * Serial number for inter-operability with different versions.
     */
    private static final long serialVersionUID = -5524426558018300122L;

    /**
     * The ordinates of the direct position. The length of this array is the
     * {@linkplain #getDimension() dimension} of this direct position.
     */
    public final double[] ordinates;

    /**
     * The coordinate reference system for this position, or {@code null}.
     */
    private CoordinateReferenceSystem crs;

    /**
     * Constructs a position using the specified coordinate reference system.
     * The number of dimensions is inferred from the coordinate reference system.
     *
     * @param crs The coordinate reference system to be given to this position.
     */
    public GeneralDirectPosition(final CoordinateReferenceSystem crs) {
        this(crs.getCoordinateSystem().getDimension());
        this.crs = crs;
    }

    /**
     * Constructs a position with the specified number of dimensions.
     *
     * @param  dimension Number of dimensions.
     * @throws NegativeArraySizeException if {@code dimension} is negative.
     */
    public GeneralDirectPosition(final int dimension) throws NegativeArraySizeException {
        ordinates = new double[dimension];
    }

    /**
     * Constructs a position with the specified ordinates.
     * This constructor assigns the given array directly (without clone) to the {@link #ordinates} field.
     * Consequently, callers shall not recycle the same array for creating many instances.
     *
     * <div class="note"><b>Implementation note:</b>
     * The array is not cloned because this is usually not needed, especially in the context of variable
     * argument lengths since the array is often created implicitly. Furthermore the {@link #ordinates}
     * field is public, so cloning the array would not protect the state of this object anyway.</div>
     *
     * @param ordinates The ordinate values. This array is <strong>not</strong> cloned.
     */
    public GeneralDirectPosition(final double... ordinates) {
        this.ordinates = ordinates;
    }

    /**
     * Constructs a position initialized to the same values than the specified point.
     * This is a copy constructor.
     *
     * @param point The position to copy.
     */
    public GeneralDirectPosition(final DirectPosition point) {
        ordinates = point.getCoordinate(); // Should already be cloned.
        crs = point.getCoordinateReferenceSystem();
        ensureDimensionMatches("crs", ordinates.length, crs);
    }

    /**
     * Constructs a position initialized to the values parsed
     * from the given string in <cite>Well Known Text</cite> (WKT) format.
     * The given string is typically a {@code POINT} element like below:
     *
     * {@preformat wkt
     *     POINT(6 10)
     * }
     *
     * However this constructor is lenient to other types like {@code POINT ZM}.
     *
     * @param  wkt The {@code POINT} or other kind of element to parse.
     * @throws IllegalArgumentException If the given string can not be parsed.
     *
     * @see #toString()
     * @see org.apache.sis.measure.CoordinateFormat
     */
    public GeneralDirectPosition(final CharSequence wkt) throws IllegalArgumentException {
        if ((ordinates = parse(wkt)) == null) {
            throw new IllegalArgumentException(Errors.format(
                    Errors.Keys.UnparsableStringForClass_2, "POINT", wkt));
        }
    }

    /**
     * The length of ordinate sequence (the number of entries).
     * This is always equals to the length of the {@link #ordinates} array.
     *
     * @return The dimensionality of this position.
     */
    @Override
    public final int getDimension() {
        return ordinates.length;
    }

    /**
     * Returns the coordinate reference system in which the coordinate is given.
     * May be {@code null} if this particular {@code DirectPosition} is included
     * in a larger object with such a reference to a CRS.
     *
     * @return The coordinate reference system, or {@code null}.
     */
    @Override
    public final CoordinateReferenceSystem getCoordinateReferenceSystem() {
        return crs;
    }

    /**
     * Sets the coordinate reference system in which the coordinate is given.
     *
     * @param crs The new coordinate reference system, or {@code null}.
     * @throws MismatchedDimensionException if the specified CRS doesn't have the expected
     *         number of dimensions.
     */
    public void setCoordinateReferenceSystem(final CoordinateReferenceSystem crs)
            throws MismatchedDimensionException
    {
        ensureDimensionMatches("crs", getDimension(), crs);
        this.crs = crs;
    }

    /**
     * Returns a sequence of numbers that hold the coordinate of this position in its reference system.
     *
     * <div class="note"><b>API note:</b>
     * This method is final for ensuring consistency with the {@link #ordinates}, array field, which is public.</div>
     *
     * @return A copy of the {@linkplain #ordinates ordinates} array.
     */
    @Override
    public final double[] getCoordinate() {
        return ordinates.clone();
    }

    /**
     * Sets the ordinate values along all dimensions.
     *
     * @param  ordinates The new ordinates values, or a {@code null} array
     *         for setting all ordinate values to {@link Double#NaN NaN}.
     * @throws MismatchedDimensionException If the length of the specified array is not
     *         equals to the {@linkplain #getDimension() dimension} of this position.
     */
    public void setCoordinate(final double... ordinates) throws MismatchedDimensionException {
        if (ordinates == null) {
            Arrays.fill(this.ordinates, Double.NaN);
        } else {
            ensureDimensionMatches("ordinates", this.ordinates.length, ordinates);
            System.arraycopy(ordinates, 0, this.ordinates, 0, ordinates.length);
        }
    }

    /**
     * Returns the ordinate at the specified dimension.
     *
     * <div class="note"><b>API note:</b>
     * This method is final for ensuring consistency with the {@link #ordinates}, array field, which is public.</div>
     *
     * @param  dimension The dimension in the range 0 to {@linkplain #getDimension() dimension}-1.
     * @return The ordinate at the specified dimension.
     * @throws IndexOutOfBoundsException if the specified dimension is out of bounds.
     */
    @Override
    public final double getOrdinate(final int dimension) throws IndexOutOfBoundsException {
        return ordinates[dimension];
    }

    /**
     * Sets the ordinate value along the specified dimension.
     *
     * @param dimension The dimension for the ordinate of interest.
     * @param value The ordinate value of interest.
     * @throws IndexOutOfBoundsException if the specified dimension is out of bounds.
     */
    @Override
    public void setOrdinate(final int dimension, final double value) throws IndexOutOfBoundsException {
        ordinates[dimension] = value;
    }

    /**
     * Sets this coordinate to the specified direct position. If the specified position
     * contains a coordinate reference system (CRS), then the CRS for this position will
     * be set to the CRS of the specified position.
     *
     * @param  position The new position for this point, or {@code null} for setting all ordinate
     *         values to {@link Double#NaN NaN}.
     * @throws MismatchedDimensionException if the given position doesn't have the expected dimension.
     */
    @Override
    public void setLocation(final DirectPosition position) throws MismatchedDimensionException {
        if (position == null) {
            Arrays.fill(ordinates, Double.NaN);
        } else {
            ensureDimensionMatches("position", ordinates.length, position);
            setCoordinateReferenceSystem(position.getCoordinateReferenceSystem());
            for (int i=0; i<ordinates.length; i++) {
                ordinates[i] = position.getOrdinate(i);
            }
        }
    }

    /**
     * {@inheritDoc}
     */
    @Override
    public String toString() {
        return toString(this, isSimplePrecision(ordinates));
    }

    /**
     * Returns a deep copy of this position.
     *
     * @return A copy of this direct position.
     */
    @Override
    public GeneralDirectPosition clone() {
        try {
            GeneralDirectPosition e = (GeneralDirectPosition) super.clone();
            final Field field = GeneralDirectPosition.class.getDeclaredField("ordinates");
            field.setAccessible(true);
            field.set(e, ordinates.clone());
            return e;
        } catch (Exception exception) { // (ReflectiveOperationException | CloneNotSupportedException) on JDK7
            // Should not happen, since we are cloneable.
            // Should not happen, since the "ordinates" field exists.
            // etc...
            throw new AssertionError(exception);
        }
    }

    /**
     * {@inheritDoc}
     */
    @Override
    public int hashCode() {
        final int code = Arrays.hashCode(ordinates) + Objects.hashCode(getCoordinateReferenceSystem());
        assert code == super.hashCode();
        return code;
    }
}<|MERGE_RESOLUTION|>--- conflicted
+++ resolved
@@ -31,13 +31,8 @@
 
 import static org.apache.sis.util.ArgumentChecks.ensureDimensionMatches;
 
-<<<<<<< HEAD
-// JDK7 related
+// Related to JDK7
 import org.apache.sis.internal.jdk7.Objects;
-=======
-// Related to JDK7
-import java.util.Objects;
->>>>>>> 3bbd426a
 
 
 /**
