/*
 * Licensed to the Apache Software Foundation (ASF) under one or more
 * contributor license agreements.  See the NOTICE file distributed with
 * this work for additional information regarding copyright ownership.
 * The ASF licenses this file to You under the Apache License, Version 2.0
 * (the "License"); you may not use this file except in compliance with
 * the License.  You may obtain a copy of the License at
 *
 *     http://www.apache.org/licenses/LICENSE-2.0
 *
 * Unless required by applicable law or agreed to in writing, software
 * distributed under the License is distributed on an "AS IS" BASIS,
 * WITHOUT WARRANTIES OR CONDITIONS OF ANY KIND, either express or implied.
 * See the License for the specific language governing permissions and
 * limitations under the License.
 */
package org.apache.sis.internal.jaxb.referencing;

import javax.xml.bind.annotation.adapters.XmlAdapter;
import org.opengis.referencing.ReferenceIdentifier;
import org.opengis.metadata.Identifier;


/**
<<<<<<< HEAD
 * JAXB adapter mapping the GeoAPI {@link ReferenceIdentifier} to an implementation class that can
 * be marshalled. See the package documentation for more information about JAXB and interfaces.
=======
 * JAXB adapter mapping the GeoAPI {@link Identifier} to an implementation class that can be marshalled.
 * See the package documentation for more information about JAXB and interfaces.
>>>>>>> f514ce0e
 *
 * <p>Note that a class of the same name is defined in the {@link org.apache.sis.internal.jaxb.metadata}
 * package, which serve the same purpose (wrapping exactly the same interface) but using the ISO 19139:2007
 * syntax instead. The ISO 19139 syntax represents the code and codespace as XML elements, while in this
 * GML representation the code is a XML value and the codespace is a XML attribute.</p>
 *
 * <div class="section">Marshalling</div>
 * Identifiers are typically marshalled as below:
 *
 * {@preformat xml
 *   <gml:identifier codeSpace="EPSG">4326</gml:identifier>
 * }
 *
 * If the {@code Identifier} to marshal contains a {@linkplain ReferenceIdentifier#getVersion() version},
 * then this adapter concatenates the version to the codespace in a "URI-like" way like below:
 *
 * {@preformat xml
 *   <gml:identifier codeSpace="EPSG:8.3">4326</gml:identifier>
 * }
 *
 * <div class="section">Unmarshalling</div>
 * Some data producers put a URN instead than a simple code value, as in the example below:
 *
 * {@preformat xml
 *   <gml:identifier codeSpace="IOGP">urn:ogc:def:crs:EPSG::4326</gml:identifier>
 * }
 *
 * In such case this class takes the codespace as the {@linkplain Identifier#getAuthority() authority}
 * ("IOGP" in above example), and the 3 last URI elements are parsed as the codespace, version (optional)
 * and code values respectively.
 *
 * @author  Guilhem Legal (Geomatys)
 * @author  Cédric Briançon (Geomatys)
 * @author  Martin Desruisseaux (Geomatys)
 * @version 0.5
 * @since   0.4
 * @module
 */
public final class RS_Identifier extends XmlAdapter<Code, ReferenceIdentifier> {
    /**
     * Substitutes the wrapper value read from an XML stream by the object which will
     * represents the identifier. JAXB calls automatically this method at unmarshalling time.
     *
     * @param  value  the wrapper for this metadata value.
     * @return an identifier which represents the value.
     */
    @Override
    public ReferenceIdentifier unmarshal(final Code value) {
        return (value != null) ? value.getIdentifier() : null;
    }

    /**
     * Substitutes the identifier by the wrapper to be marshalled into an XML file or stream.
     * JAXB calls automatically this method at marshalling time.
     *
     * @param  value  the metadata value.
     * @return the adapter for the given metadata.
     */
    @Override
    public Code marshal(final ReferenceIdentifier value) {
        return (value != null) ? new Code(value) : null;
    }
}<|MERGE_RESOLUTION|>--- conflicted
+++ resolved
@@ -22,13 +22,8 @@
 
 
 /**
-<<<<<<< HEAD
- * JAXB adapter mapping the GeoAPI {@link ReferenceIdentifier} to an implementation class that can
- * be marshalled. See the package documentation for more information about JAXB and interfaces.
-=======
  * JAXB adapter mapping the GeoAPI {@link Identifier} to an implementation class that can be marshalled.
  * See the package documentation for more information about JAXB and interfaces.
->>>>>>> f514ce0e
  *
  * <p>Note that a class of the same name is defined in the {@link org.apache.sis.internal.jaxb.metadata}
  * package, which serve the same purpose (wrapping exactly the same interface) but using the ISO 19139:2007
