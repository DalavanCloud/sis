/*
 * Licensed to the Apache Software Foundation (ASF) under one or more
 * contributor license agreements.  See the NOTICE file distributed with
 * this work for additional information regarding copyright ownership.
 * The ASF licenses this file to You under the Apache License, Version 2.0
 * (the "License"); you may not use this file except in compliance with
 * the License.  You may obtain a copy of the License at
 *
 *     http://www.apache.org/licenses/LICENSE-2.0
 *
 * Unless required by applicable law or agreed to in writing, software
 * distributed under the License is distributed on an "AS IS" BASIS,
 * WITHOUT WARRANTIES OR CONDITIONS OF ANY KIND, either express or implied.
 * See the License for the specific language governing permissions and
 * limitations under the License.
 */
package org.apache.sis.referencing.crs;

import java.util.Map;
import java.util.List;
import java.util.Arrays;
import java.util.ArrayList;
import java.io.IOException;
import java.io.ObjectInputStream;
import javax.xml.bind.annotation.XmlType;
import javax.xml.bind.annotation.XmlElement;
import javax.xml.bind.annotation.XmlRootElement;
import javax.xml.bind.annotation.adapters.XmlJavaTypeAdapter;
import org.opengis.referencing.datum.Datum;
import org.opengis.referencing.crs.SingleCRS;
import org.opengis.referencing.crs.CompoundCRS;
import org.opengis.referencing.crs.GeodeticCRS;
import org.opengis.referencing.crs.ProjectedCRS;
import org.opengis.referencing.crs.EngineeringCRS;
import org.opengis.referencing.crs.VerticalCRS;
import org.opengis.referencing.crs.TemporalCRS;
import org.opengis.referencing.crs.CoordinateReferenceSystem;
import org.opengis.referencing.cs.CoordinateSystem;
import org.apache.sis.referencing.cs.AxesConvention;
import org.apache.sis.referencing.cs.DefaultCompoundCS;
import org.apache.sis.referencing.AbstractReferenceSystem;
import org.apache.sis.referencing.IdentifiedObjects;
import org.apache.sis.internal.metadata.WKTKeywords;
import org.apache.sis.internal.referencing.WKTUtilities;
import org.apache.sis.internal.referencing.ReferencingUtilities;
import org.apache.sis.internal.util.UnmodifiableArrayList;
import org.apache.sis.internal.jaxb.referencing.SC_CRS;
import org.apache.sis.util.collection.CheckedContainer;
import org.apache.sis.util.collection.Containers;
import org.apache.sis.util.resources.Errors;
import org.apache.sis.util.ComparisonMode;
import org.apache.sis.io.wkt.Formatter;
import org.apache.sis.io.wkt.Convention;

import static org.apache.sis.util.ArgumentChecks.*;
import static org.apache.sis.util.Utilities.deepEquals;
import static org.apache.sis.internal.referencing.WKTUtilities.toFormattable;


/**
 * A CRS describing the position of points through two or more independent coordinate reference systems.
 * This class is often used for defining 4-dimensional (<var>x</var>,<var>y</var>,<var>z</var>,<var>t</var>)
 * coordinate reference systems as an aggregation of simpler CRS. Below is two examples of such aggregations:
 *
 * <table class="compact" summary="Illustration of a compound CRS.">
 * <tr><th>Flat list</th><th>Hierarchical structure</th></tr>
 * <tr><td><blockquote>
 *   <code>CompoundCRS</code> — (<var>x</var>, <var>y</var>, <var>z</var>, <var>t</var>)<br>
 *   <code>  ├─ProjectedCRS</code> — (<var>x</var>, <var>y</var>)<br>
 *   <code>  ├─VerticalCRS</code> — (<var>z</var>)<br>
 *   <code>  └─TemporalCRS</code> — (<var>t</var>)
 * </blockquote></td><td><blockquote>
 *   <code>CompoundCRS</code> — (<var>x</var>, <var>y</var>, <var>z</var>, <var>t</var>)<br>
 *   <code>  ├─CompoundCRS</code> — (<var>x</var>, <var>y</var>, <var>z</var>)<br>
 *   <code>  │   ├─ProjectedCRS</code> — (<var>x</var>, <var>y</var>)<br>
 *   <code>  │   └─VerticalCRS</code> — (<var>z</var>)<br>
 *   <code>  └─TemporalCRS</code> — (<var>t</var>)
 * </blockquote></td></tr>
 * </table>
 *
 * Strictly speaking, only the flat list on the left side is allowed by OGC/ISO specifications.
 * However Apache SIS relaxes this rule by allowing hierarchies as shown on the right side. This
 * flexibility allows SIS to preserve information about the (<var>x</var>,<var>y</var>,<var>z</var>)
 * part (e.g. the EPSG identifier) that would otherwise been lost. Users can obtain the list of their
 * choice by invoking {@link #getSingleComponents()} or {@link #getComponents()} respectively.
 *
 * <div class="section">Component order</div>
 * ISO 19162 restricts compound CRS to the following components in that order:
 * <ul>
 *   <li>A mandatory horizontal CRS (only one of two-dimensional {@code GeographicCRS} or {@code ProjectedCRS} or {@code EngineeringCRS}).</li>
 *   <li>Optionally followed by a {@code VerticalCRS} or a {@code ParametricCRS} (but not both).</li>
 *   <li>Optionally followed by a {@code TemporalCRS}.</li>
 * </ul>
 *
 * SIS currently does not enforce those restrictions. In particular:
 * <ul>
 *   <li>Components may appear in different order.
 *   <li>{@code VerticalCRS} + {@code TemporalCRS} (without horizontal component) is accepted.</li>
 *   <li>{@code GeocentricCRS} or three-dimensional {@code GeographicCRS} can be combined with {@code TemporalCRS}.</li>
 * </ul>
 *
 * However users are encouraged to follow ISO 19162 restriction for better portability.
 *
 * <div class="section">Immutability and thread safety</div>
 * This class is immutable and thus thread-safe if the property <em>values</em> (not necessarily the map itself)
 * and all {@link CoordinateReferenceSystem} instances given to the constructor are also immutable.
 * Unless otherwise noted in the javadoc, this condition holds if all components were created using only
 * SIS factories and static constants.
 *
 * @author  Martin Desruisseaux (IRD, Geomatys)
 * @since   0.4
 * @version 0.7
 * @module
 */
@XmlType(name="CompoundCRSType")
@XmlRootElement(name = "CompoundCRS")
public class DefaultCompoundCRS extends AbstractCRS implements CompoundCRS {
    /**
     * Serial number for inter-operability with different versions.
     */
    private static final long serialVersionUID = -2656710314586929287L;

    /**
     * The coordinate reference systems in this compound CRS.
     * May be the same reference than {@link #singles}.
     *
     * <p><b>Consider this field as final!</b>
     * This field is modified only at construction and unmarshalling time by {@link #setComponents(List)}</p>
     */
    private List<? extends CoordinateReferenceSystem> components;

    /**
     * A decomposition of the CRS list into the single elements.
     * Computed by {@link #setSingleComponents(List)} on construction, deserialization or unmarshalling.
     */
    private transient List<SingleCRS> singles;

    /**
     * Constructs a compound CRS from the given properties and CRS.
     * The properties given in argument follow the same rules than for the
     * {@linkplain AbstractReferenceSystem#AbstractReferenceSystem(Map) super-class constructor}.
     * The following table is a reminder of main (not all) properties:
     *
     * <table class="sis">
     *   <caption>Recognized properties (non exhaustive list)</caption>
     *   <tr>
     *     <th>Property name</th>
     *     <th>Value type</th>
     *     <th>Returned by</th>
     *   </tr>
     *   <tr>
     *     <td>{@value org.opengis.referencing.IdentifiedObject#NAME_KEY}</td>
     *     <td>{@link org.opengis.metadata.Identifier} or {@link String}</td>
     *     <td>{@link #getName()}</td>
     *   </tr>
     *   <tr>
     *     <td>{@value org.opengis.referencing.IdentifiedObject#ALIAS_KEY}</td>
     *     <td>{@link org.opengis.util.GenericName} or {@link CharSequence} (optionally as array)</td>
     *     <td>{@link #getAlias()}</td>
     *   </tr>
     *   <tr>
     *     <td>{@value org.opengis.referencing.IdentifiedObject#IDENTIFIERS_KEY}</td>
     *     <td>{@link org.opengis.metadata.Identifier} (optionally as array)</td>
     *     <td>{@link #getIdentifiers()}</td>
     *   </tr>
     *   <tr>
     *     <td>{@value org.opengis.referencing.IdentifiedObject#REMARKS_KEY}</td>
     *     <td>{@link org.opengis.util.InternationalString} or {@link String}</td>
     *     <td>{@link #getRemarks()}</td>
     *   </tr>
     *   <tr>
     *     <td>{@value org.opengis.referencing.datum.Datum#DOMAIN_OF_VALIDITY_KEY}</td>
     *     <td>{@link org.opengis.metadata.extent.Extent}</td>
     *     <td>{@link #getDomainOfValidity()}</td>
     *   </tr>
     *   <tr>
     *     <td>{@value org.opengis.referencing.datum.Datum#SCOPE_KEY}</td>
     *     <td>{@link org.opengis.util.InternationalString} or {@link String}</td>
     *     <td>{@link #getScope()}</td>
     *   </tr>
     * </table>
     *
     * @param properties The properties to be given to the coordinate reference system.
     * @param components The sequence of coordinate reference systems making this compound CRS.
     */
    public DefaultCompoundCRS(final Map<String,?> properties, final CoordinateReferenceSystem... components) {
        super(properties, createCoordinateSystem(properties, components));
        setComponents(Arrays.asList(components));
        // 'singles' is computed by the above method call.
    }

    /**
     * Returns a compound coordinate system for the specified array of CRS objects.
     *
     * @param  properties The properties given to the constructor, or {@code null} if unknown.
     * @param  components The CRS components, usually singles but not necessarily.
     * @return The coordinate system for the given components.
     */
    private static CoordinateSystem createCoordinateSystem(final Map<String,?> properties,
            final CoordinateReferenceSystem[] components)
    {
        ensureNonNull("components", components);
        if (components.length < 2) {
            throw new IllegalArgumentException(Errors.getResources(properties).getString(
                    Errors.Keys.TooFewArguments_2, 2, components.length));
        }
        final CoordinateSystem[] cs = new CoordinateSystem[components.length];
        for (int i=0; i<components.length; i++) {
            final CoordinateReferenceSystem crs = components[i];
            ensureNonNullElement("components", i, crs);
            cs[i] = crs.getCoordinateSystem();
        }
        return new DefaultCompoundCS(cs);
    }

    /**
     * Constructs a new coordinate reference system with the same values than the specified one.
     * This copy constructor provides a way to convert an arbitrary implementation into a SIS one
     * or a user-defined one (as a subclass), usually in order to leverage some implementation-specific API.
     *
     * <p>This constructor performs a shallow copy, i.e. the properties are not cloned.</p>
     *
     * @param crs The coordinate reference system to copy.
     */
    protected DefaultCompoundCRS(final CompoundCRS crs) {
        super(crs);
        if (crs instanceof DefaultCompoundCRS) {
            final DefaultCompoundCRS that = (DefaultCompoundCRS) crs;
            this.components = that.components;
            this.singles    = that.singles;
        } else {
            setComponents(crs.getComponents());
        }
    }

    /**
     * Returns a SIS CRS implementation with the same values than the given arbitrary implementation.
     * If the given object is {@code null}, then this method returns {@code null}.
     * Otherwise if the given object is already a SIS implementation, then the given object is returned unchanged.
     * Otherwise a new SIS implementation is created and initialized to the attribute values of the given object.
     *
     * @param  object The object to get as a SIS implementation, or {@code null} if none.
     * @return A SIS implementation containing the values of the given object (may be the
     *         given object itself), or {@code null} if the argument was null.
     */
    public static DefaultCompoundCRS castOrCopy(final CompoundCRS object) {
        return (object == null) || (object instanceof DefaultCompoundCRS)
                ? (DefaultCompoundCRS) object : new DefaultCompoundCRS(object);
    }

    /**
     * Returns the GeoAPI interface implemented by this class.
     * The SIS implementation returns {@code CompoundCRS.class}.
     *
     * <div class="note"><b>Note for implementors:</b>
     * Subclasses usually do not need to override this method since GeoAPI does not define {@code CompoundCRS}
     * sub-interface. Overriding possibility is left mostly for implementors who wish to extend GeoAPI with their
     * own set of interfaces.</div>
     *
     * @return {@code CompoundCRS.class} or a user-defined sub-interface.
     */
    @Override
    public Class<? extends CompoundCRS> getInterface() {
        return CompoundCRS.class;
    }

    /**
     * Compound CRS do not have datum.
     */
    @Override
    final Datum getDatum() {
        return null;
    }

    /**
     * Returns the ordered list of coordinate reference systems.
     * This is the list of CRS given at construction time.
     * This list may contains other {@code CompoundCRS} instances, as described in class Javadoc.
     * For a flattened list of {@link SingleCRS} instances, see {@link #getSingleComponents()}.
     *
     * @return The coordinate reference systems as an unmodifiable list.
     */
    @Override
    @SuppressWarnings("unchecked") // We are safe if the list is read-only.
    public List<CoordinateReferenceSystem> getComponents() {
        return (List<CoordinateReferenceSystem>) components;
    }

    /**
     * Computes the {@link #components} and {@link #singles} fields from the given CRS list.
     * If the two lists have the same content, then the two fields will reference the same list.
     *
     * @see #getComponents()
     */
    @SuppressWarnings("SuspiciousToArrayCall")
    private void setComponents(final List<? extends CoordinateReferenceSystem> crs) {
        if (setSingleComponents(crs)) {
            components = singles; // Shares the same list.
        } else {
            components = UnmodifiableArrayList.wrap(crs.toArray(new CoordinateReferenceSystem[crs.size()]));
        }
    }

    /**
     * Returns the ordered list of single coordinate reference systems. If this compound CRS contains
     * other compound CRS, then all of them are flattened in a sequence of {@code SingleCRS} objects.
     * See class Javadoc for more information.
     *
     * @return The single coordinate reference systems as an unmodifiable list.
     *
     * @see org.apache.sis.referencing.CRS#getSingleComponents(CoordinateReferenceSystem)
     */
    @SuppressWarnings("ReturnOfCollectionOrArrayField")
    public List<SingleCRS> getSingleComponents() {
        return singles;
    }

    /**
     * Computes the {@link #singles} field from the given CRS list and returns {@code true}
     * if the given list was already a list of single CRS.
     *
     * <p><strong>WARNING:</strong> this method is invoked by <em>before</em> the {@linkplain #components}
     * field is set. Do not use that field in this method.</p>
     *
     * @see #getSingleComponents()
     */
    private boolean setSingleComponents(final List<? extends CoordinateReferenceSystem> crs) {
<<<<<<< HEAD
        final List<SingleCRS> expanded = new ArrayList<SingleCRS>(crs.size());
        final boolean identical = ReferencingUtilities.getSingleComponents(crs, expanded);
        singles = UnmodifiableArrayList.wrap(expanded.toArray(new SingleCRS[expanded.size()]));
=======
        final List<SingleCRS> flattened = new ArrayList<>(crs.size());
        final boolean identical = ReferencingUtilities.getSingleComponents(crs, flattened);
        singles = UnmodifiableArrayList.wrap(flattened.toArray(new SingleCRS[flattened.size()]));
>>>>>>> 92d0db8c
        return identical;
    }

    /**
     * Computes the single CRS list on deserialization.
     *
     * @param  in The input stream from which to deserialize a compound CRS.
     * @throws IOException If an I/O error occurred while reading or if the stream contains invalid data.
     * @throws ClassNotFoundException If the class serialized on the stream is not on the classpath.
     */
    @SuppressWarnings("unchecked")
    private void readObject(final ObjectInputStream in) throws IOException, ClassNotFoundException {
        in.defaultReadObject();
        if (components instanceof CheckedContainer<?>) {
            final Class<?> type = ((CheckedContainer<?>) components).getElementType();
            if (type == SingleCRS.class) {
                singles = (List<SingleCRS>) components;
                return;
            }
        }
        setSingleComponents(components);
    }

    /**
     * Returns {@code true} if the sequence of single components is conform to the ISO 19162 restrictions.
     * The <a href="http://docs.opengeospatial.org/is/12-063r5/12-063r5.html#111">WKT 2 specification at §16.1</a>
     * restricts {@code CompoundCRS} to the following components in that order:
     *
     * <ul>
     *   <li>A mandatory horizontal CRS (only one of two-dimensional {@code GeographicCRS}
     *       or {@code ProjectedCRS} or {@code EngineeringCRS}).</li>
     *   <li>Optionally followed by a {@code VerticalCRS} or a {@code ParametricCRS} (but not both).</li>
     *   <li>Optionally followed by a {@code TemporalCRS}.</li>
     * </ul>
     *
     * This method verifies the above criterion with the following flexibilities:
     *
     * <ul>
     *   <li>Accepts three-dimensional {@code GeodeticCRS} followed by a {@code TemporalCRS}.</li>
     * </ul>
     *
     * This method does not verify recursively if the component are themselves standard compliant.
     * In particular, this method does not verify if the geographic CRS uses (latitude, longitude)
     * axes order as requested by ISO 19162.
     *
     * <p>This method is not yet public because of the above-cited limitations: a {@code true} return
     * value is not a guarantee that the CRS is really standard-compliant.</p>
     *
     * @return {@code true} if this CRS is "standard" compliant, except for the above-cited limitations.
     */
    @SuppressWarnings("fallthrough")
    static boolean isStandardCompliant(final List<? extends CoordinateReferenceSystem> singles) {
        if (Containers.isNullOrEmpty(singles)) {
            return false;
        }
        /*
         * 0 if we expect a horizontal CRS: Geographic2D, projected or engineering.
         * 1 if we expect a vertical or parametric CRS (but not both).
         * 2 if we expect a temporal CRS.
         * 3 if we do not expect any other CRS.
         */
        int state = 0;
        for (final CoordinateReferenceSystem crs : singles) {
            switch (state) {
                case 0: {
                    if (crs instanceof GeodeticCRS || crs instanceof ProjectedCRS || crs instanceof EngineeringCRS) {
                        switch (crs.getCoordinateSystem().getDimension()) {
                            case 2: state = 1; continue;    // Next CRS can be vertical, parametric or temporal.
                            case 3: state = 2; continue;    // Next CRS can only be temporal.
                        }
                    }
                    return false;
                }
                case 1: {
                    if (crs instanceof VerticalCRS) {   // TODO: accept also ParametricCRS here.
                        state = 2; continue;    // Next CRS can only be temporal.
                    }
                    // Fallthrough (the current CRS may be temporal)
                }
                case 2: {
                    if (crs instanceof TemporalCRS) {
                        state = 3; continue;    // Do not expect any other CRS.
                    }
                    // Fallthrough (unexpected CRS).
                }
                default: {
                    return false;
                }
            }
        }
        return true;
    }

    /**
     * {@inheritDoc}
     *
     * <p>If the given convention is {@link AxesConvention#CONVENTIONALLY_ORIENTED} or
     * {@link AxesConvention#NORMALIZED}, then this method will also reorder the components
     * with horizontal CRS (geodetic or projected) first, then vertical CRS, then temporal CRS.</p>
     *
     * @return {@inheritDoc}
     */
    @Override
    public synchronized DefaultCompoundCRS forConvention(final AxesConvention convention) {
        ensureNonNull("convention", convention);
        DefaultCompoundCRS crs = (DefaultCompoundCRS) getCached(convention);
        if (crs == null) {
            crs = this;
            boolean changed = false;
            final boolean reorderCRS = convention.ordinal() <= AxesConvention.CONVENTIONALLY_ORIENTED.ordinal();
            final List<? extends CoordinateReferenceSystem> components = reorderCRS ? singles : this.components;
            final CoordinateReferenceSystem[] newComponents = new CoordinateReferenceSystem[components.size()];
            for (int i=0; i<newComponents.length; i++) {
                CoordinateReferenceSystem component = components.get(i);
                AbstractCRS m = castOrCopy(component);
                if (m != (m = m.forConvention(convention))) {
                    component = m;
                    changed = true;
                }
                newComponents[i] = component;
            }
            if (changed) {
                if (reorderCRS) {
                    Arrays.sort(newComponents, SubTypes.BY_TYPE); // This array typically has less than 4 elements.
                }
                crs = new DefaultCompoundCRS(IdentifiedObjects.getProperties(this, IDENTIFIERS_KEY), newComponents);
            }
            crs = (DefaultCompoundCRS) setCached(convention, crs);
        }
        return crs;
    }

    /**
     * Should never be invoked since we override {@link AbstractCRS#forConvention(AxesConvention)}.
     */
    @Override
    final AbstractCRS createSameType(final Map<String,?> properties, final CoordinateSystem cs) {
        throw new AssertionError();
    }

    /**
     * Compares this coordinate reference system with the specified object for equality.
     *
     * @param  object The object to compare to {@code this}.
     * @param  mode {@link ComparisonMode#STRICT STRICT} for performing a strict comparison, or
     *         {@link ComparisonMode#IGNORE_METADATA IGNORE_METADATA} for comparing only properties
     *         relevant to transformations.
     * @return {@code true} if both objects are equal.
     */
    @Override
    public boolean equals(final Object object, final ComparisonMode mode) {
        if (object == this) {
            return true; // Slight optimization.
        }
        if (super.equals(object, mode)) {
            switch (mode) {
                case STRICT: {
                    return components.equals(((DefaultCompoundCRS) object).components);
                }
                default: {
                    return deepEquals(getComponents(), ((CompoundCRS) object).getComponents(), mode);
                }
            }
        }
        return false;
    }

    /**
     * {@inheritDoc}
     *
     * @return {@inheritDoc}
     */
    @Override
    protected long computeHashCode() {
        return super.computeHashCode() + 31*components.hashCode();
    }

    /**
     * Formats this CRS as a <cite>Well Known Text</cite> {@code CompoundCRS[…]} element.
     *
     * <div class="section">WKT validity</div>
     * The WKT version 2 format restricts compound CRS to the following components in that order:
     *
     * <ul>
     *   <li>A mandatory horizontal CRS (only one of two-dimensional {@code GeographicCRS}
     *       or {@code ProjectedCRS} or {@code EngineeringCRS}).</li>
     *   <li>Optionally followed by a {@code VerticalCRS} or a {@code ParametricCRS} (but not both).</li>
     *   <li>Optionally followed by a {@code TemporalCRS}.</li>
     * </ul>
     *
     * SIS does not check if this CRS is compliant with the above-cited restrictions.
     *
     * @return {@code "CompoundCRS"} (WKT 2) or {@code "Compd_CS"} (WKT 1).
     *
     * @see <a href="http://docs.opengeospatial.org/is/12-063r5/12-063r5.html#110">WKT 2 specification §16</a>
     */
    @Override
    protected String formatTo(final Formatter formatter) {
        WKTUtilities.appendName(this, formatter, null);
        final Convention convention = formatter.getConvention();
        final List<? extends CoordinateReferenceSystem> crs;
        final boolean isStandardCompliant;
        final boolean isWKT1 = convention.majorVersion() == 1;
        if (isWKT1 || convention == Convention.INTERNAL) {
            crs = getComponents();
            isStandardCompliant = true;    // WKT 1 does not put any restriction.
        } else {
            crs = getSingleComponents();
            isStandardCompliant = isStandardCompliant(crs);
        }
        if (crs != null) {    // Should never be null, except e.g. if unmarshalling invalid GML.
            for (final CoordinateReferenceSystem element : crs) {
                formatter.newLine();
                formatter.append(toFormattable(element));
            }
            formatter.newLine();    // For writing the ID[…] element on its own line.
        }
        if (!isStandardCompliant) {
            formatter.setInvalidWKT(this, null);
        }
        return isWKT1 ? WKTKeywords.Compd_CS : WKTKeywords.CompoundCRS;
    }




    //////////////////////////////////////////////////////////////////////////////////////////////////
    ////////                                                                                  ////////
    ////////                               XML support with JAXB                              ////////
    ////////                                                                                  ////////
    ////////        The following methods are invoked by JAXB using reflection (even if       ////////
    ////////        they are private) or are helpers for other methods invoked by JAXB.       ////////
    ////////        Those methods can be safely removed if Geographic Markup Language         ////////
    ////////        (GML) support is not needed.                                              ////////
    ////////                                                                                  ////////
    //////////////////////////////////////////////////////////////////////////////////////////////////

    /**
     * Constructs a new object in which every attributes are set to a null value.
     * <strong>This is not a valid object.</strong> This constructor is strictly
     * reserved to JAXB, which will assign values to the fields using reflexion.
     */
    private DefaultCompoundCRS() {
    }

    /**
     * Returns the CRS components to marshal. We use this private methods instead than annotating
     * {@link #getSingleComponents()} directly for two reasons:
     *
     * <ul>
     *   <li>Use array instead of {@code List} in order to force JAXB to invoke the setter method.
     *       This setter is needed for performing additional work after setting the list of CRS.</li>
     *
     *   <li>Allow a slightly asymmetry: marshal {@code SingleCRS} components for compliance with
     *       the standard, but accept the more generic {@code CoordinateReferenceSystem} elements
     *       at unmarshalling time.</li>
     * </ul>
     */
    @XmlJavaTypeAdapter(SC_CRS.class)
    @XmlElement(name = "componentReferenceSystem", required = true)
    private CoordinateReferenceSystem[] getXMLComponents() {
        final List<SingleCRS> crs = getSingleComponents();
        return (crs != null) ? crs.toArray(new CoordinateReferenceSystem[crs.size()]) : null;
    }

    /**
     * Invoked by JAXB for setting the components of this compound CRS.
     */
    private void setXMLComponents(final CoordinateReferenceSystem[] crs) {
        components = setSingleComponents(Arrays.asList(crs)) ? singles : UnmodifiableArrayList.wrap(crs);
        setCoordinateSystem("coordinateSystem", createCoordinateSystem(null, crs));
    }
}<|MERGE_RESOLUTION|>--- conflicted
+++ resolved
@@ -325,15 +325,9 @@
      * @see #getSingleComponents()
      */
     private boolean setSingleComponents(final List<? extends CoordinateReferenceSystem> crs) {
-<<<<<<< HEAD
-        final List<SingleCRS> expanded = new ArrayList<SingleCRS>(crs.size());
-        final boolean identical = ReferencingUtilities.getSingleComponents(crs, expanded);
-        singles = UnmodifiableArrayList.wrap(expanded.toArray(new SingleCRS[expanded.size()]));
-=======
-        final List<SingleCRS> flattened = new ArrayList<>(crs.size());
+        final List<SingleCRS> flattened = new ArrayList<SingleCRS>(crs.size());
         final boolean identical = ReferencingUtilities.getSingleComponents(crs, flattened);
         singles = UnmodifiableArrayList.wrap(flattened.toArray(new SingleCRS[flattened.size()]));
->>>>>>> 92d0db8c
         return identical;
     }
 
