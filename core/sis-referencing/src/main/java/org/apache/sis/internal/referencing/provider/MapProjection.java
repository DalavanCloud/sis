/*
 * Licensed to the Apache Software Foundation (ASF) under one or more
 * contributor license agreements.  See the NOTICE file distributed with
 * this work for additional information regarding copyright ownership.
 * The ASF licenses this file to You under the Apache License, Version 2.0
 * (the "License"); you may not use this file except in compliance with
 * the License.  You may obtain a copy of the License at
 *
 *     http://www.apache.org/licenses/LICENSE-2.0
 *
 * Unless required by applicable law or agreed to in writing, software
 * distributed under the License is distributed on an "AS IS" BASIS,
 * WITHOUT WARRANTIES OR CONDITIONS OF ANY KIND, either express or implied.
 * See the License for the specific language governing permissions and
 * limitations under the License.
 */
package org.apache.sis.internal.referencing.provider;

import java.util.Map;
import java.util.HashMap;
import java.util.NoSuchElementException;
import javax.xml.bind.annotation.XmlTransient;
import javax.measure.unit.SI;
import org.opengis.util.FactoryException;
import org.opengis.util.InternationalString;
import org.opengis.metadata.Identifier;
import org.opengis.metadata.citation.Citation;
import org.opengis.parameter.ParameterDescriptor;
import org.opengis.parameter.GeneralParameterDescriptor;
import org.opengis.util.GenericName;
import org.opengis.parameter.ParameterValueGroup;
import org.opengis.parameter.ParameterDescriptorGroup;
import org.opengis.parameter.ParameterNotFoundException;
import org.opengis.referencing.operation.MathTransform;
import org.opengis.referencing.operation.MathTransformFactory;
import org.opengis.referencing.operation.Projection;
import org.apache.sis.internal.util.Constants;
import org.apache.sis.measure.MeasurementRange;
import org.apache.sis.referencing.NamedIdentifier;
import org.apache.sis.referencing.operation.projection.NormalizedProjection;
import org.apache.sis.metadata.iso.citation.Citations;
import org.apache.sis.parameter.DefaultParameterDescriptor;
import org.apache.sis.parameter.ParameterBuilder;
import org.apache.sis.parameter.Parameters;
import org.apache.sis.util.resources.Errors;
import org.apache.sis.util.resources.Messages;
import org.apache.sis.util.Debug;

import static org.opengis.metadata.Identifier.AUTHORITY_KEY;


/**
 * Base class for all map projection providers defined in this package. This base class defines some descriptors
 * for the most commonly used parameters. Subclasses will declare additional parameters and group them in a
 * {@linkplain ParameterDescriptorGroup descriptor group} named {@code PARAMETERS}.
 *
 * @author  Martin Desruisseaux (Geomatys)
 * @since   0.6
 * @version 0.7
 * @module
 */
@XmlTransient
public abstract class MapProjection extends AbstractProvider {
    /**
     * Serial number for inter-operability with different versions.
     */
    private static final long serialVersionUID = 6280666068007678702L;

    /**
     * All names known to Apache SIS for the <cite>semi-major</cite> parameter.
     * This parameter is mandatory and has no default value. The range of valid values is (0 … ∞).
     *
     * <p>Some names for this parameter are {@code "semi_major"}, {@code "SemiMajor"} and {@code "a"}.</p>
     */
    public static final DefaultParameterDescriptor<Double> SEMI_MAJOR;

    /**
     * All names known to Apache SIS for the <cite>semi-minor</cite> parameter.
     * This parameter is mandatory and has no default value. The range of valid values is (0 … ∞).
     *
     * <p>Some names for this parameter are {@code "semi_minor"}, {@code "SemiMinor"} and {@code "b"}.</p>
     */
    public static final DefaultParameterDescriptor<Double> SEMI_MINOR;

    /**
     * The ellipsoid eccentricity, computed from the semi-major and semi-minor axis lengths.
     * This a SIS-specific parameter used mostly for debugging purpose.
     */
    @Debug
    public static final DefaultParameterDescriptor<Double> ECCENTRICITY;
    static {
        final MeasurementRange<Double> valueDomain = MeasurementRange.createGreaterThan(0, SI.METRE);
        final GenericName[] aliases = {
            new NamedIdentifier(Citations.ESRI,    "Semi_Major"),
            new NamedIdentifier(Citations.NETCDF,  "semi_major_axis"),
            new NamedIdentifier(Citations.GEOTIFF, "SemiMajor"),
            new NamedIdentifier(Citations.PROJ4,   "a")
        };
        final Map<String,Object> properties = new HashMap<String,Object>(4);
        properties.put(AUTHORITY_KEY, Citations.OGC);
        properties.put(NAME_KEY,      Constants.SEMI_MAJOR);
        properties.put(ALIAS_KEY,     aliases);
        SEMI_MAJOR = new DefaultParameterDescriptor<Double>(properties, 1, 1, Double.class, valueDomain, null, null);
        /*
         * Change in-place the name and aliases (we do not need to create new objects)
         * before to create the SEMI_MINOR descriptor.
         */
        properties.put(NAME_KEY, Constants.SEMI_MINOR);
        aliases[0] = new NamedIdentifier(Citations.ESRI,    "Semi_Minor");
        aliases[1] = new NamedIdentifier(Citations.NETCDF,  "semi_minor_axis");
        aliases[2] = new NamedIdentifier(Citations.GEOTIFF, "SemiMinor");
        aliases[3] = new NamedIdentifier(Citations.PROJ4,   "b");
<<<<<<< HEAD
        SEMI_MINOR = new DefaultParameterDescriptor<Double>(properties, 1, 1, Double.class, valueDomain, null, null);
=======
        SEMI_MINOR = new DefaultParameterDescriptor<>(properties, 1, 1, Double.class, valueDomain, null, null);
        /*
         * SIS-specific parameter for debugging purpose only.
         */
        properties.clear();
        properties.put(AUTHORITY_KEY, Citations.SIS);
        properties.put(NAME_KEY, "eccentricity");
        ECCENTRICITY = new DefaultParameterDescriptor<>(properties, 1, 1, Double.class,
                MeasurementRange.create(0d, true, 1d, true, null), null, null);
>>>>>>> 4247e0ee
    }

    /**
     * Constructs a math transform provider from a set of parameters. The provider
     * {@linkplain #getIdentifiers() identifiers} will be the same than the parameter ones.
     *
     * @param parameters The set of parameters (never {@code null}).
     */
    protected MapProjection(final ParameterDescriptorGroup parameters) {
        super(2, 2, parameters);
    }

    /**
     * Returns the operation type for this map projection.
     *
     * @return {@code Projection.class} or a sub-type.
     */
    @Override
    public Class<? extends Projection> getOperationType() {
        return Projection.class;
    }

    /**
     * Validates the given parameter value.
     *
     * @param  descriptor The descriptor that specify the parameter to validate.
     * @param  value The parameter value in the units given by the descriptor.
     * @throws IllegalArgumentException if the given value is out of bounds.
     *
     * @see #createZeroConstant(ParameterBuilder)
     */
    public static void validate(final ParameterDescriptor<? extends Number> descriptor, final double value)
            throws IllegalArgumentException
    {
        if (Double.isNaN(value) || Double.isInfinite(value)) {
            throw new IllegalArgumentException(Errors.format(Errors.Keys.IllegalParameterValue_2,
                    descriptor.getName(), value));
        }
        final Comparable<? extends Number> min = descriptor.getMinimumValue();
        final Comparable<? extends Number> max = descriptor.getMaximumValue();
        final double minValue = (min instanceof Number) ? ((Number) min).doubleValue() : Double.NaN;
        final double maxValue = (max instanceof Number) ? ((Number) max).doubleValue() : Double.NaN;
        if (value < minValue || value > maxValue) {
            /*
             * RATIONAL: why we do not check the bounds if (min == max):
             * The only case when our descriptor have (min == max) is when a parameter can only be zero,
             * because of the way the map projection is defined (see e.g. Mercator1SP.LATITUDE_OF_ORIGIN).
             * But in some cases, it would be possible to deal with non-zero values, even if in principle
             * we should not. In such case we let the caller decides.
             *
             * Above check should be revisited if createZeroConstant(ParameterBuilder) is modified.
             */
            if (minValue != maxValue) {   // Compare as 'double' because we want (-0 == +0) to be true.
                throw new IllegalArgumentException(Errors.format(Errors.Keys.ValueOutOfRange_4,
                        descriptor.getName(), min, max, value));
            }
        }
    }

    /**
     * Creates a map projection from the specified group of parameter values.
     *
     * @param  factory The factory to use for creating and concatenating the (de)normalization transforms.
     * @param  parameters The group of parameter values.
     * @return The map projection created from the given parameter values.
     * @throws ParameterNotFoundException if a required parameter was not found.
     * @throws FactoryException if the map projection can not be created.
     */
    @Override
    public final MathTransform createMathTransform(final MathTransformFactory factory, final ParameterValueGroup parameters)
            throws ParameterNotFoundException, FactoryException
    {
        return createProjection(Parameters.castOrWrap(parameters)).createMapProjection(factory);
    }

    /**
     * Creates a map projection on an ellipsoid having a semi-major axis length of 1.
     *
     * @param  parameters The group of parameter values.
     * @return The map projection created from the given parameter values.
     * @throws ParameterNotFoundException if a required parameter was not found.
     */
    protected abstract NormalizedProjection createProjection(final Parameters parameters) throws ParameterNotFoundException;




    //////////////////////////////////////////////////////////////////////////////////////////
    ////////                                                                          ////////
    ////////                       HELPER METHODS FOR SUBCLASSES                      ////////
    ////////                                                                          ////////
    ////////    Following methods are defined for sharing the same GenericName or     ////////
    ////////    Identifier instances when possible.                                   ////////
    //////////////////////////////////////////////////////////////////////////////////////////

    /**
     * Returns the name of the given authority declared in the given parameter descriptor.
     * This method is used only as a way to avoid creating many instances of the same name.
     */
    static GenericName sameNameAs(final Citation authority, final GeneralParameterDescriptor parameters) {
        for (final GenericName candidate : parameters.getAlias()) {
            if (candidate instanceof Identifier && ((Identifier) candidate).getAuthority() == authority) {
                return candidate;
            }
        }
        throw new NoSuchElementException();
    }

    /**
     * Copies all aliases and identifiers except the ones for the given authority.
     * If the given replacement is non-null, then it will be used instead of the
     * first occurrence of the omitted name.
     *
     * <p>This method does not copy the primary name. It is caller's responsibility to add it first.</p>
     *
     * @param  source      The parameter from which to copy the names.
     * @param  except      The authority of the name to omit. Can not be EPSG.
     * @param  replacement The name to use instead of the omitted one, or {@code null} if none.
     * @param  builder     Where to add the names.
     * @return The given {@code builder}, for method call chaining.
     *
     * @since 0.7
     */
    static ParameterBuilder except(final ParameterDescriptor<Double> source, final Citation except,
            GenericName replacement, final ParameterBuilder builder)
    {
        for (GenericName alias : source.getAlias()) {
            if (((Identifier) alias).getAuthority() == except) {
                if (replacement == null) continue;
                alias = replacement;
                replacement = null;
            }
            builder.addName(alias);
        }
        for (final Identifier id : source.getIdentifiers()) {
            builder.addIdentifier(id);
        }
        return builder;
    }

    /**
     * Copies all names except the EPSG one from the given parameter into the builder.
     * The EPSG name is presumed the first name and identifier (this is not verified).
     *
     * @param  source  The parameter from which to copy the names.
     * @param  builder Where to add the names.
     * @return The given {@code builder}, for method call chaining.
     */
    static ParameterBuilder exceptEPSG(final ParameterDescriptor<?> source, final ParameterBuilder builder) {
        for (final GenericName alias : source.getAlias()) {
            builder.addName(alias);
        }
        return builder;
    }

    /**
     * Creates a remarks for parameters that are not formally EPSG parameter.
     *
     * @param  origin The name of the projection for where the parameter is formally used.
     * @return A remarks saying that the parameter is actually defined in {@code origin}.
     */
    static InternationalString notFormalParameter(final String origin) {
        return Messages.formatInternational(Messages.Keys.NotFormalProjectionParameter_1, origin);
    }
}<|MERGE_RESOLUTION|>--- conflicted
+++ resolved
@@ -110,19 +110,15 @@
         aliases[1] = new NamedIdentifier(Citations.NETCDF,  "semi_minor_axis");
         aliases[2] = new NamedIdentifier(Citations.GEOTIFF, "SemiMinor");
         aliases[3] = new NamedIdentifier(Citations.PROJ4,   "b");
-<<<<<<< HEAD
         SEMI_MINOR = new DefaultParameterDescriptor<Double>(properties, 1, 1, Double.class, valueDomain, null, null);
-=======
-        SEMI_MINOR = new DefaultParameterDescriptor<>(properties, 1, 1, Double.class, valueDomain, null, null);
         /*
          * SIS-specific parameter for debugging purpose only.
          */
         properties.clear();
         properties.put(AUTHORITY_KEY, Citations.SIS);
         properties.put(NAME_KEY, "eccentricity");
-        ECCENTRICITY = new DefaultParameterDescriptor<>(properties, 1, 1, Double.class,
+        ECCENTRICITY = new DefaultParameterDescriptor<Double>(properties, 1, 1, Double.class,
                 MeasurementRange.create(0d, true, 1d, true, null), null, null);
->>>>>>> 4247e0ee
     }
 
     /**
