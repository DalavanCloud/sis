--- conflicted
+++ resolved
@@ -277,7 +277,7 @@
             final ParameterDescriptor<Double> replacement, final ParameterBuilder builder)
     {
         copyAliases(template, toRename, sameNameAs(toRename, replacement), builder.addName(template.getName()));
-        for (final Identifier id : template.getIdentifiers()) {
+        for (final ReferenceIdentifier id : template.getIdentifiers()) {
             builder.addIdentifier(id);
         }
         return builder;
@@ -306,12 +306,6 @@
             }
             builder.addName(alias);
         }
-<<<<<<< HEAD
-        for (final ReferenceIdentifier id : source.getIdentifiers()) {
-            builder.addIdentifier(id);
-        }
-=======
->>>>>>> ac08a67d
         return builder;
     }
 
