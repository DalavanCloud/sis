/*
 * Licensed to the Apache Software Foundation (ASF) under one or more
 * contributor license agreements.  See the NOTICE file distributed with
 * this work for additional information regarding copyright ownership.
 * The ASF licenses this file to You under the Apache License, Version 2.0
 * (the "License"); you may not use this file except in compliance with
 * the License.  You may obtain a copy of the License at
 *
 *     http://www.apache.org/licenses/LICENSE-2.0
 *
 * Unless required by applicable law or agreed to in writing, software
 * distributed under the License is distributed on an "AS IS" BASIS,
 * WITHOUT WARRANTIES OR CONDITIONS OF ANY KIND, either express or implied.
 * See the License for the specific language governing permissions and
 * limitations under the License.
 */
package org.apache.sis.referencing.crs;

import java.util.Map;
import javax.xml.bind.annotation.XmlTransient;
import org.opengis.parameter.GeneralParameterValue;
import org.opengis.referencing.datum.Datum;
import org.opengis.referencing.datum.GeodeticDatum;
import org.opengis.referencing.datum.VerticalDatum;
import org.opengis.referencing.datum.TemporalDatum;
import org.opengis.referencing.datum.EngineeringDatum;
import org.opengis.referencing.crs.SingleCRS;
import org.opengis.referencing.crs.DerivedCRS;
import org.opengis.referencing.crs.GeodeticCRS;
import org.opengis.referencing.crs.VerticalCRS;
import org.opengis.referencing.crs.TemporalCRS;
import org.opengis.referencing.crs.ProjectedCRS;
import org.opengis.referencing.crs.EngineeringCRS;
import org.opengis.referencing.crs.CoordinateReferenceSystem;
import org.opengis.referencing.cs.CoordinateSystem;
import org.opengis.referencing.cs.EllipsoidalCS;
import org.opengis.referencing.cs.VerticalCS;
import org.opengis.referencing.cs.TimeCS;
import org.opengis.referencing.operation.Conversion;
import org.opengis.referencing.operation.OperationMethod;
import org.opengis.referencing.operation.MathTransform;
import org.opengis.referencing.operation.NoninvertibleTransformException;
import org.opengis.geometry.MismatchedDimensionException;
import org.apache.sis.referencing.AbstractIdentifiedObject;
import org.apache.sis.referencing.operation.DefaultConversion;
import org.apache.sis.referencing.operation.DefaultOperationMethod;
import org.apache.sis.referencing.cs.AxesConvention;
import org.apache.sis.internal.referencing.WKTUtilities;
import org.apache.sis.internal.metadata.WKTKeywords;
import org.apache.sis.io.wkt.FormattableObject;
import org.apache.sis.io.wkt.Formatter;
import org.apache.sis.util.ComparisonMode;
import org.apache.sis.util.Classes;


/**
 * A coordinate reference system that is defined by its coordinate {@linkplain DefaultConversion conversion}
 * from another CRS (not by a {@linkplain org.apache.sis.referencing.datum.AbstractDatum datum}). {@code DerivedCRS}
 * can not be {@linkplain DefaultProjectedCRS projected CRS} themselves, but may be derived from a projected CRS
 * (for example in order to use a {@linkplain org.apache.sis.referencing.cs.DefaultPolarCS polar coordinate system}).
 *
 * <p>A {@code DerivedCRS} instance may also implement one of the interfaces listed below,
 * provided that the conditions in the right column are meet (derived from ISO 19162):</p>
 *
 * <table class="sis">
 *   <caption>Derived CRS types</caption>
 *   <tr><th>Type</th>                   <th>Conditions</th></tr>
 *   <tr><td>{@link GeodeticCRS}</td>    <td>Base CRS is also a {@code GeodeticCRS} and is associated to the same type of coordinate system.</td></tr>
 *   <tr><td>{@link VerticalCRS}</td>    <td>Base CRS is also a {@code VerticalCRS} and coordinate system is a {@code VerticalCS}.</td></tr>
 *   <tr><td>{@link TemporalCRS}</td>    <td>Base CRS is also a {@code TemporalCRS} and coordinate system is a {@code TimeCS}.</td></tr>
 *   <tr><td>{@link EngineeringCRS}</td> <td>Base CRS is a {@code GeodeticCRS}, {@code ProjectedCRS} or {@code EngineeringCRS}.</td></tr>
 * </table>
 *
 * Those specialized subclasses can be inferred automatically by the {@link #create create(…)} static method.
 * Alternatively, users can create their own {@code DefaultDerivedCRS} subclass implementing the desired interface.
 *
 * <div class="section">Immutability and thread safety</div>
 * This base class is immutable and thus thread-safe if the property <em>values</em> (not necessarily the map itself)
 * given to the constructor are also immutable. Most SIS subclasses and related classes are immutable under similar
 * conditions. This means that unless otherwise noted in the javadoc, {@code GeneralDerivedCRS} instances created
 * using only SIS factories and static constants can be shared by many objects and passed between threads without
 * synchronization.
 *
 * @author  Martin Desruisseaux (IRD, Geomatys)
 * @since   0.6
 * @version 0.6
 * @module
 */
@XmlTransient   // TODO: GML not yet investigated
public class DefaultDerivedCRS extends AbstractDerivedCRS<Conversion> implements DerivedCRS {
    /**
     * Serial number for inter-operability with different versions.
     */
    private static final long serialVersionUID = -8149602276542469876L;

    /**
     * Constructs a new object in which every attributes are set to a default value.
     * <strong>This is not a valid object.</strong> This constructor is strictly
     * reserved to JAXB, which will assign values to the fields using reflexion.
     */
    private DefaultDerivedCRS() {
    }

    /**
     * Creates a derived CRS from a defining conversion.
     * The properties given in argument follow the same rules than for the
     * {@linkplain AbstractCRS#AbstractCRS(Map, CoordinateSystem) super-class constructor}.
     * The following table is a reminder of main (not all) properties:
     *
     * <table class="sis">
     *   <caption>Recognized properties (non exhaustive list)</caption>
     *   <tr>
     *     <th>Property name</th>
     *     <th>Value type</th>
     *     <th>Returned by</th>
     *   </tr>
     *   <tr>
     *     <td>{@value org.opengis.referencing.IdentifiedObject#NAME_KEY}</td>
     *     <td>{@link org.opengis.metadata.Identifier} or {@link String}</td>
     *     <td>{@link #getName()}</td>
     *   </tr>
     *   <tr>
     *     <td>{@value org.opengis.referencing.IdentifiedObject#ALIAS_KEY}</td>
     *     <td>{@link org.opengis.util.GenericName} or {@link CharSequence} (optionally as array)</td>
     *     <td>{@link #getAlias()}</td>
     *   </tr>
     *   <tr>
     *     <td>{@value org.opengis.referencing.IdentifiedObject#IDENTIFIERS_KEY}</td>
     *     <td>{@link org.opengis.metadata.Identifier} (optionally as array)</td>
     *     <td>{@link #getIdentifiers()}</td>
     *   </tr>
     *   <tr>
     *     <td>{@value org.opengis.referencing.IdentifiedObject#REMARKS_KEY}</td>
     *     <td>{@link org.opengis.util.InternationalString} or {@link String}</td>
     *     <td>{@link #getRemarks()}</td>
     *   </tr>
     *   <tr>
     *     <td>{@value org.opengis.referencing.datum.Datum#DOMAIN_OF_VALIDITY_KEY}</td>
     *     <td>{@link org.opengis.metadata.extent.Extent}</td>
     *     <td>{@link #getDomainOfValidity()}</td>
     *   </tr>
     *   <tr>
     *     <td>{@value org.opengis.referencing.datum.Datum#SCOPE_KEY}</td>
     *     <td>{@link org.opengis.util.InternationalString} or {@link String}</td>
     *     <td>{@link #getScope()}</td>
     *   </tr>
     * </table>
     *
     * The supplied {@code conversion} argument shall <strong>not</strong> includes the operation steps
     * for performing {@linkplain org.apache.sis.referencing.cs.CoordinateSystems#swapAndScaleAxes unit
     * conversions and change of axis order} since those operations will be inferred by this constructor.
     *
     * @param  properties The properties to be given to the new derived CRS object.
     * @param  baseCRS    Coordinate reference system to base the derived CRS on.
     * @param  conversion The defining conversion from a {@linkplain AxesConvention#NORMALIZED normalized} base
     *                    to a normalized derived CRS.
     * @param  derivedCS  The coordinate system for the derived CRS. The number of axes
     *         must match the target dimension of the {@code baseToDerived} transform.
     * @throws MismatchedDimensionException if the source and target dimensions of {@code baseToDerived}
     *         do not match the dimensions of {@code base} and {@code derivedCS} respectively.
     *
     * @see #create(Map, SingleCRS, Conversion, CoordinateSystem)
     */
    protected DefaultDerivedCRS(final Map<String,?>    properties,
                                final SingleCRS        baseCRS,
                                final Conversion       conversion,
                                final CoordinateSystem derivedCS)
            throws MismatchedDimensionException
    {
        super(properties, baseCRS, conversion, derivedCS);
    }

    /**
     * Creates a derived CRS from a math transform. The given {@code MathTransform} shall transform coordinate
     * values specifically from the {@code baseCRS} to {@code this} CRS (optionally with an interpolation CRS);
     * there is no consideration about <cite>“normalized CRS”</cite> in this constructor.
     *
     * <div class="section">Conversion properties</div>
     * The {@code properties} map given in argument can contain any entries documented in the
     * {@linkplain #DefaultDerivedCRS(Map, SingleCRS, Conversion, CoordinateSystem) above constructor},
     * together with any entries documented by the {@linkplain DefaultConversion#DefaultConversion(Map,
     * CoordinateReferenceSystem, CoordinateReferenceSystem, CoordinateReferenceSystem, OperationMethod, MathTransform)
     * conversion constructor} provided that the {@code Conversion} entry keys are prefixed by {@code "conversion."}.
     * In particular, the two first properties listed below are mandatory:
     *
     * <table class="sis">
     *   <caption>Mandatory properties and some optional properties</caption>
     *   <tr>
     *     <th>Property name</th>
     *     <th>Value type</th>
     *     <th>Returned by</th>
     *   </tr>
     *   <tr>
     *     <td>{@value org.opengis.referencing.IdentifiedObject#NAME_KEY}</td>
     *     <td>{@link org.opengis.metadata.Identifier} or {@link String}</td>
     *     <td>{@code this.getName()}</td>
     *   </tr>
     *   <tr>
     *     <td>"conversion.name"</td>
     *     <td>{@link org.opengis.metadata.Identifier} or {@link String}</td>
     *     <td>{@code conversionFromBase.getName()}</td>
     *   </tr>
     *   <tr>
     *     <th colspan="3" class="hsep">Optional properties (non exhaustive list)</th>
     *   </tr>
     *   <tr>
     *     <td>{@value org.opengis.referencing.IdentifiedObject#IDENTIFIERS_KEY}</td>
     *     <td>{@link org.opengis.metadata.Identifier} (optionally as array)</td>
     *     <td>{@code this.getIdentifiers()}</td>
     *   </tr>
     *   <tr>
     *     <td>{@value org.opengis.referencing.operation.CoordinateOperation#DOMAIN_OF_VALIDITY_KEY}</td>
     *     <td>{@link org.opengis.metadata.extent.Extent}</td>
     *     <td>{@code conversionFromBase.getDomainOfValidity()}</td>
     *   </tr>
     * </table>
     *
     * @param  properties       The properties to be given to the {@link DefaultConversion} object
     *                          (with keys prefixed by {@code "conversion."}) and to the new derived CRS object.
     * @param  baseCRS          Coordinate reference system to base the derived CRS on.
     * @param  interpolationCRS The CRS of additional coordinates needed for the operation, or {@code null} if none.
     * @param  method           The coordinate operation method (mandatory in all cases).
     * @param  baseToDerived    Transform from positions in the base CRS to positions in this target CRS.
     * @param  derivedCS        The coordinate system for the derived CRS.
     * @throws IllegalArgumentException if at least one argument has an incompatible number of dimensions.
     *
     * @see #create(Map, SingleCRS, CoordinateReferenceSystem, OperationMethod, MathTransform, CoordinateSystem)
     */
    protected DefaultDerivedCRS(final Map<String,?>             properties,
                                final SingleCRS                 baseCRS,
                                final CoordinateReferenceSystem interpolationCRS,
                                final OperationMethod           method,
                                final MathTransform             baseToDerived,
                                final CoordinateSystem          derivedCS)
    {
        super(properties, baseCRS, interpolationCRS, method, baseToDerived, derivedCS);
    }

    /**
     * Constructs a new coordinate reference system with the same values than the specified one.
     * This copy constructor provides a way to convert an arbitrary implementation into a SIS one
     * or a user-defined one (as a subclass), usually in order to leverage some implementation-specific API.
     *
     * <p>This constructor performs a shallow copy, i.e. the properties are not cloned.</p>
     *
     * @param crs The coordinate reference system to copy.
     *
     * @see #castOrCopy(DerivedCRS)
     */
    protected DefaultDerivedCRS(final DerivedCRS crs) {
        super(crs);
    }

    /**
     * Creates a derived CRS from a defining conversion and a type inferred from the given arguments.
     * This method expects the same arguments and performs the same work than the
     * {@linkplain #DefaultDerivedCRS(Map, SingleCRS, Conversion, CoordinateSystem) above constructor},
     * except that the {@code DerivedCRS} instance returned by this method may additionally implement
     * the {@link GeodeticCRS}, {@link VerticalCRS}, {@link TemporalCRS} or {@link EngineeringCRS} interface.
     * See the class javadoc for more information.
     *
     * @param  properties The properties to be given to the new derived CRS object.
     * @param  baseCRS    Coordinate reference system to base the derived CRS on.
     * @param  conversion The defining conversion from a normalized base to a normalized derived CRS.
     * @param  derivedCS  The coordinate system for the derived CRS. The number of axes
     *         must match the target dimension of the {@code baseToDerived} transform.
     * @return The newly created derived CRS, potentially implementing an additional CRS interface.
     * @throws MismatchedDimensionException if the source and target dimensions of {@code baseToDerived}
     *         do not match the dimensions of {@code base} and {@code derivedCS} respectively.
     *
     * @see #DefaultDerivedCRS(Map, SingleCRS, Conversion, CoordinateSystem)
     */
    public static DefaultDerivedCRS create(final Map<String,?>    properties,
                                           final SingleCRS        baseCRS,
                                           final Conversion       conversion,
                                           final CoordinateSystem derivedCS)
            throws MismatchedDimensionException
    {
        if (baseCRS != null && derivedCS != null) {
            final String type = getType(baseCRS, derivedCS);
<<<<<<< HEAD
            if (WKTKeywords.GeodeticCRS   .equals(type)) return new Geodetic   (properties, (GeodeticCRS) baseCRS, conversion, (EllipsoidalCS) derivedCS);
            if (WKTKeywords.VerticalCRS   .equals(type)) return new Vertical   (properties, (VerticalCRS) baseCRS, conversion,    (VerticalCS) derivedCS);
            if (WKTKeywords.TimeCRS       .equals(type)) return new Temporal   (properties, (TemporalCRS) baseCRS, conversion,        (TimeCS) derivedCS);
            if (WKTKeywords.EngineeringCRS.equals(type)) return new Engineering(properties,               baseCRS, conversion,                 derivedCS);
=======
            if (type != null) switch (type) {
                case WKTKeywords.GeodeticCRS: return new Geodetic(properties, (GeodeticCRS) baseCRS, conversion, (EllipsoidalCS) derivedCS);
                case WKTKeywords.VerticalCRS: return new Vertical(properties, (VerticalCRS) baseCRS, conversion,    (VerticalCS) derivedCS);
                case WKTKeywords.TimeCRS:     return new Temporal(properties, (TemporalCRS) baseCRS, conversion,        (TimeCS) derivedCS);
                case WKTKeywords.EngineeringCRS: {
                    /*
                     * This case may happen for baseCRS of kind GeodeticCRS, ProjectedCRS or EngineeringCRS.
                     * But only the later is associated to EngineeringDatum; the two formers are associated
                     * to GeodeticDatum. Consequently we can implement the EngineeringCRS.getDatum() method
                     * only if the base CRS is itself of kind EngineeringCRS.  Otherwise we will return the
                     * "type-neutral" DefaultDerivedCRS implementation.   Note that even in the later case,
                     * the WKT format will still be able to detect that the WKT keyword is "EngineeringCRS".
                     */
                    if (baseCRS instanceof EngineeringCRS) {
                        return new Engineering(properties, (EngineeringCRS) baseCRS, conversion, derivedCS);
                    }
                    break;
                }
            }
>>>>>>> 95238d51
        }
        return new DefaultDerivedCRS(properties, baseCRS, conversion, derivedCS);
    }

    /**
     * Creates a derived CRS from a math transform and a type inferred from the given arguments.
     * This method expects the same arguments and performs the same work than the
     * {@linkplain #DefaultDerivedCRS(Map, SingleCRS, CoordinateReferenceSystem, OperationMethod, MathTransform,
     * CoordinateSystem) above constructor},
     * except that the {@code DerivedCRS} instance returned by this method may additionally implement
     * the {@link GeodeticCRS}, {@link VerticalCRS}, {@link TemporalCRS} or {@link EngineeringCRS} interface.
     * See the class javadoc for more information.
     *
     * @param  properties       The properties to be given to the {@link DefaultConversion} object
     *                          (with keys prefixed by {@code "conversion."}) and to the new derived CRS object.
     * @param  baseCRS          Coordinate reference system to base the derived CRS on.
     * @param  interpolationCRS The CRS of additional coordinates needed for the operation, or {@code null} if none.
     * @param  method           The coordinate operation method (mandatory in all cases).
     * @param  baseToDerived    Transform from positions in the base CRS to positions in this target CRS.
     * @param  derivedCS        The coordinate system for the derived CRS.
     * @return The newly created derived CRS, potentially implementing an additional CRS interface.
     * @throws IllegalArgumentException if at least one argument has an incompatible number of dimensions.
     *
     * @see #DefaultDerivedCRS(Map, SingleCRS, CoordinateReferenceSystem, OperationMethod, MathTransform, CoordinateSystem)
     */
    public static DefaultDerivedCRS create(final Map<String,?>             properties,
                                           final SingleCRS                 baseCRS,
                                           final CoordinateReferenceSystem interpolationCRS,
                                           final OperationMethod           method,
                                           final MathTransform             baseToDerived,
                                           final CoordinateSystem          derivedCS)
    {
        if (baseCRS != null && derivedCS != null) {
            final String type = getType(baseCRS, derivedCS);
            if (type != null) switch (type) {
                case WKTKeywords.GeodeticCRS: return new Geodetic(properties, (GeodeticCRS) baseCRS, interpolationCRS, method, baseToDerived, (EllipsoidalCS) derivedCS);
                case WKTKeywords.VerticalCRS: return new Vertical(properties, (VerticalCRS) baseCRS, interpolationCRS, method, baseToDerived,    (VerticalCS) derivedCS);
                case WKTKeywords.TimeCRS:     return new Temporal(properties, (TemporalCRS) baseCRS, interpolationCRS, method, baseToDerived,        (TimeCS) derivedCS);
                case WKTKeywords.EngineeringCRS: {
                    if (baseCRS instanceof EngineeringCRS) {
                        // See the comment in create(Map, SingleCRS, Conversion, CoordinateSystem)
                        return new Engineering(properties, (EngineeringCRS) baseCRS, interpolationCRS, method, baseToDerived, derivedCS);
                    }
                    break;
                }
            }
        }
        return new DefaultDerivedCRS(properties, baseCRS, interpolationCRS, method, baseToDerived, derivedCS);
    }

    /**
     * Returns a SIS coordinate reference system implementation with the same values than the given
     * arbitrary implementation. If the given object is {@code null}, then this method returns {@code null}.
     * Otherwise if the given object is already a SIS implementation, then the given object is returned unchanged.
     * Otherwise a new SIS implementation is created and initialized to the attribute values of the given object.
     *
     * @param  object The object to get as a SIS implementation, or {@code null} if none.
     * @return A SIS implementation containing the values of the given object (may be the
     *         given object itself), or {@code null} if the argument was null.
     */
    public static DefaultDerivedCRS castOrCopy(final DerivedCRS object) {
        if (object == null || object instanceof DefaultDerivedCRS) {
            return (DefaultDerivedCRS) object;
        } else {
            final String type = getType(object.getBaseCRS(), object.getCoordinateSystem());
<<<<<<< HEAD
            if (WKTKeywords.GeodeticCRS   .equals(type)) return new Geodetic   (object);
            if (WKTKeywords.VerticalCRS   .equals(type)) return new Vertical   (object);
            if (WKTKeywords.TimeCRS       .equals(type)) return new Temporal   (object);
            if (WKTKeywords.EngineeringCRS.equals(type)) return new Engineering(object);
=======
            if (type != null) switch (type) {
                case WKTKeywords.GeodeticCRS:    return new Geodetic   (object);
                case WKTKeywords.VerticalCRS:    return new Vertical   (object);
                case WKTKeywords.TimeCRS:        return new Temporal   (object);
                case WKTKeywords.EngineeringCRS: return new Engineering(object);
            }
>>>>>>> 95238d51
            return new DefaultDerivedCRS(object);
        }
    }

    /**
     * Returns the type of conversion associated to this {@code DefaultDerivedCRS}.
     * Must be a hard-coded, constant value (not dependent on object state).
     */
    @Override
    final Class<Conversion> getConversionType() {
        return Conversion.class;
    }

    /**
     * Returns the GeoAPI interface implemented by this class.
     * The SIS implementation returns {@code DerivedCRS.class}.
     *
     * <div class="note"><b>Note for implementors:</b>
     * Subclasses usually do not need to override this method since GeoAPI does not define {@code DerivedCRS}
     * sub-interface. Overriding possibility is left mostly for implementors who wish to extend GeoAPI with
     * their own set of interfaces.</div>
     *
     * @return {@code DerivedCRS.class} or a user-defined sub-interface.
     */
    @Override
    public Class<? extends DerivedCRS> getInterface() {
        return DerivedCRS.class;
    }

    /**
     * Returns the datum of the {@linkplain #getBaseCRS() base CRS}.
     *
     * @return The datum of the base CRS.
     */
    @Override
    public Datum getDatum() {
        return getBaseCRS().getDatum();
    }

    /**
     * Returns the CRS on which the conversion is applied.
     * This CRS defines the {@linkplain #getDatum() datum} of this CRS and (at least implicitly)
     * the {@linkplain DefaultConversion#getSourceCRS() source} of
     * the {@linkplain #getConversionFromBase() conversion from base}.
     *
     * @return The base coordinate reference system.
     */
    @Override
    public SingleCRS getBaseCRS() {
        return (SingleCRS) super.getConversionFromBase().getSourceCRS();
    }

    /**
     * Returns the conversion from the {@linkplain #getBaseCRS() base CRS} to this CRS.
     * In Apache SIS, the conversion source and target CRS are set to the following values:
     *
     * <ul>
     *   <li>The conversion {@linkplain DefaultConversion#getSourceCRS() source CRS}
     *       is the {@linkplain #getBaseCRS() base CRS} of {@code this} CRS.</li>
     *   <li>The conversion {@linkplain DefaultConversion#getTargetCRS() target CRS} is {@code this} CRS.
     * </ul>
     *
     * <div class="note"><b>Note:</b>
     * This is different than ISO 19111, which allows source and target CRS to be {@code null}.</div>
     *
     * @return The conversion to this CRS.
     */
    @Override
    public Conversion getConversionFromBase() {
        return super.getConversionFromBase();
    }

    /**
     * {@inheritDoc}
     *
     * @return {@inheritDoc}
     */
    @Override
    public DefaultDerivedCRS forConvention(final AxesConvention convention) {
        return (DefaultDerivedCRS) super.forConvention(convention);
    }

    /**
     * Returns a coordinate reference system of the same type than this CRS but with different axes.
     */
    @Override
    AbstractCRS createSameType(final Map<String,?> properties, final CoordinateSystem derivedCS) {
        final Conversion conversionFromBase = super.getConversionFromBase();
        return new DefaultDerivedCRS(properties, (SingleCRS) conversionFromBase.getSourceCRS(), conversionFromBase, derivedCS);
    }

    /**
     * Compares this coordinate reference system with the specified object for equality.
     *
     * @param  object The object to compare to {@code this}.
     * @param  mode {@link ComparisonMode#STRICT STRICT} for performing a strict comparison, or
     *         {@link ComparisonMode#IGNORE_METADATA IGNORE_METADATA} for comparing only properties
     *         relevant to coordinate transformations.
     * @return {@code true} if both objects are equal.
     */
    @Override
    public boolean equals(final Object object, final ComparisonMode mode) {
        return (object == this) || super.equals(object, mode);
    }

    /**
     * {@inheritDoc}
     *
     * @return {@inheritDoc}
     */
    @Override
    protected long computeHashCode() {
        return super.computeHashCode();
    }

    /**
     * Formats the inner part of the <cite>Well Known Text</cite> (WKT) representation of this CRS.
     *
     * @return {@code "Fitted_CS"} (WKT 1) or a type-dependent keyword (WKT 2).
     *
     * @see <a href="http://docs.opengeospatial.org/is/12-063r5/12-063r5.html#93">WKT 2 specification</a>
     */
    @Override
    protected String formatTo(final Formatter formatter) {
        final Conversion conversion = getConversionFromBase();  // Gives to users a chance to override.
        if (conversion == null) {
            /*
             * Should never happen except temporarily at construction time, or if the user invoked the copy
             * constructor with an invalid Conversion, or if the user overrides the getConversionFromBase()
             * method. Delegates to the super-class method for avoiding a NullPointerException. That method
             * returns 'null', which will cause the WKT to be declared invalid.
             */
            return super.formatTo(formatter);
        }
        WKTUtilities.appendName(this, formatter, null);
        final boolean isWKT1 = (formatter.getConvention().majorVersion() == 1);
        /*
         * Both WKT 1 and WKT 2 format the base CRS. But WKT 1 formats the MathTransform before the base CRS,
         * while WKT 2 formats the conversion method and parameter values after the base CRS.
         */
        if (isWKT1) {
            MathTransform inverse = conversion.getMathTransform();
            try {
                inverse = inverse.inverse();
            } catch (NoninvertibleTransformException exception) {
                formatter.setInvalidWKT(this, exception);
                inverse = null;
            }
            formatter.newLine();
            formatter.append(inverse);
        }
        formatter.newLine();
        formatter.append(WKTUtilities.toFormattable(getBaseCRS()));
        if (isWKT1) {
            return WKTKeywords.Fitted_CS;
        } else {
            formatter.append(new FormattableObject() {     // Format inside a "DefiningConversion" element.
                @Override protected String formatTo(final Formatter formatter) {
                    WKTUtilities.appendName(conversion, formatter, null);
                    formatter.newLine();
                    formatter.append(DefaultOperationMethod.castOrCopy(conversion.getMethod()));
                    formatter.newLine();
                    for (final GeneralParameterValue param : conversion.getParameterValues().values()) {
                        WKTUtilities.append(param, formatter);
                    }
                    return WKTKeywords.DerivingConversion;
                }
            });
            if (!isBaseCRS(formatter)) {
                formatCS(formatter, getCoordinateSystem(), isWKT1);
            }
            return keyword();
        }
    }

    /**
     * Return the WKT 2 keyword for this {@code DerivedCRS}, or {@code null} if unknown.
     * Inner subclasses will override this method for returning a constant value instead
     * than trying to infer it from the components.
     */
    String keyword() {
        return getType(getBaseCRS(), getCoordinateSystem());
    }

    /**
     * Returns the WKT 2 keyword for a {@code DerivedCRS} having the given base CRS and derived coordinate system.
     * Note that an ambiguity exists if the given base CRS is a {@code GeodeticCRS}, as the result could be either
     * {@code "GeodeticCRS"} or {@code "EngineeringCRS"}. The current implementation returns the former if the
     * derived coordinate system is of the same kind than the base coordinate system.
     */
    static String getType(final SingleCRS baseCRS, final CoordinateSystem derivedCS) {
        final Class<?> type;
        if (baseCRS instanceof AbstractIdentifiedObject) {
            // For avoiding ambiguity if a user chooses to implement more
            // than 1 CRS interface (not recommended, but may happen).
            type = ((AbstractIdentifiedObject) baseCRS).getInterface();
        } else {
            type = baseCRS.getClass();
        }
        if (GeodeticCRS.class.isAssignableFrom(type)) {
            if (Classes.implementSameInterfaces(derivedCS.getClass(),
                    baseCRS.getCoordinateSystem().getClass(), CoordinateSystem.class))
            {
                return WKTKeywords.GeodeticCRS;
            } else {
                return WKTKeywords.EngineeringCRS;
            }
        } else if (VerticalCRS.class.isAssignableFrom(type) && derivedCS instanceof VerticalCS) {
            return WKTKeywords.VerticalCRS;
        } else if (TemporalCRS.class.isAssignableFrom(type) && derivedCS instanceof TimeCS) {
            return WKTKeywords.TimeCRS;
        } else if (ProjectedCRS.class.isAssignableFrom(type) || EngineeringCRS.class.isAssignableFrom(type)) {
            return WKTKeywords.EngineeringCRS;
        } else {
            return null;
        }
    }




    /**
     * A derived geodetic CRS.  Note that base CRS of kind {@link GeodeticCRS} can be used both with this class
     * and with {@link org.apache.sis.referencing.crs.DefaultDerivedCRS.Engineering}. Consequently an ambiguity
     * may exist when choosing the kind if {@code DerivedCRS} to create for a given {@code GeodeticCRS}.
     */
    @XmlTransient
    private static final class Geodetic extends DefaultDerivedCRS implements GeodeticCRS {
        /** For cross-version compatibility. */
        private static final long serialVersionUID = -1263243517380302846L;

        /** Creates a copy of the given CRS. */
        Geodetic(DerivedCRS other) {
            super(other);
        }

        /** Creates a new geodetic CRS from the given properties. */
        Geodetic(Map<String,?> properties, GeodeticCRS baseCRS, Conversion conversion, EllipsoidalCS derivedCS) {
            super(properties, baseCRS, conversion, derivedCS);
        }

        /** Creates a new geodetic CRS from the given properties. */
        Geodetic(Map<String,?> properties, GeodeticCRS baseCRS, CoordinateReferenceSystem interpolationCRS,
                OperationMethod method, MathTransform baseToDerived, EllipsoidalCS derivedCS)
        {
            super(properties, baseCRS, interpolationCRS, method, baseToDerived, derivedCS);
        }

        /** Returns the datum of the base geodetic CRS. */
        @Override public GeodeticDatum getDatum() {
            return (GeodeticDatum) super.getDatum();
        }

        /** Returns the coordinate system given at construction time. */
        @Override public EllipsoidalCS getCoordinateSystem() {
            return (EllipsoidalCS) super.getCoordinateSystem();
        }

        /** Returns a coordinate reference system of the same type than this CRS but with different axes. */
        @Override AbstractCRS createSameType(final Map<String,?> properties, final CoordinateSystem derivedCS) {
            final Conversion conversionFromBase = getConversionFromBase();
            return new Geodetic(properties, (GeodeticCRS) conversionFromBase.getSourceCRS(),
                    conversionFromBase, (EllipsoidalCS) derivedCS);
        }

        /** Returns the WKT keyword for this derived CRS type.*/
        @Override String keyword() {
            return WKTKeywords.GeodeticCRS;
        }
    }

    /**
     * A derived vertical CRS.
     */
    @XmlTransient
    private static final class Vertical extends DefaultDerivedCRS implements VerticalCRS {
        /** For cross-version compatibility. */
        private static final long serialVersionUID = -5599709829566076972L;

        /** Creates a copy of the given CRS. */
        Vertical(DerivedCRS other) {
            super(other);
        }

        /** Creates a new vertical CRS from the given properties. */
        Vertical(Map<String,?> properties, VerticalCRS baseCRS, Conversion conversion, VerticalCS derivedCS) {
            super(properties, baseCRS, conversion, derivedCS);
        }

        /** Creates a new vertical CRS from the given properties. */
        Vertical(Map<String,?> properties, VerticalCRS baseCRS, CoordinateReferenceSystem interpolationCRS,
                OperationMethod method, MathTransform baseToDerived, VerticalCS derivedCS)
        {
            super(properties, baseCRS, interpolationCRS, method, baseToDerived, derivedCS);
        }

        /** Returns the datum of the base vertical CRS. */
        @Override public VerticalDatum getDatum() {
            return (VerticalDatum) super.getDatum();
        }

        /** Returns the coordinate system given at construction time. */
        @Override public VerticalCS getCoordinateSystem() {
            return (VerticalCS) super.getCoordinateSystem();
        }

        /** Returns a coordinate reference system of the same type than this CRS but with different axes. */
        @Override AbstractCRS createSameType(final Map<String,?> properties, final CoordinateSystem derivedCS) {
            final Conversion conversionFromBase = getConversionFromBase();
            return new Vertical(properties, (VerticalCRS) conversionFromBase.getSourceCRS(),
                    conversionFromBase, (VerticalCS) derivedCS);
        }

        /** Returns the WKT keyword for this derived CRS type.*/
        @Override String keyword() {
            return WKTKeywords.VerticalCRS;
        }
    }

    /**
     * A derived temporal CRS.
     */
    @XmlTransient
    private static final class Temporal extends DefaultDerivedCRS implements TemporalCRS {
        /** For cross-version compatibility. */
        private static final long serialVersionUID = -4721311735720248819L;

        /** Creates a copy of the given CRS. */
        Temporal(DerivedCRS other) {
            super(other);
        }

        /** Creates a new temporal CRS from the given properties. */
        Temporal(Map<String,?> properties, TemporalCRS baseCRS, Conversion conversion, TimeCS derivedCS) {
            super(properties, baseCRS, conversion, derivedCS);
        }

        /** Creates a new temporal CRS from the given properties. */
        Temporal(Map<String,?> properties, TemporalCRS baseCRS, CoordinateReferenceSystem interpolationCRS,
                OperationMethod method, MathTransform baseToDerived, TimeCS derivedCS)
        {
            super(properties, baseCRS, interpolationCRS, method, baseToDerived, derivedCS);
        }

        /** Returns the datum of the base temporal CRS. */
        @Override public TemporalDatum getDatum() {
            return (TemporalDatum) super.getDatum();
        }

        /** Returns the coordinate system given at construction time. */
        @Override public TimeCS getCoordinateSystem() {
            return (TimeCS) super.getCoordinateSystem();
        }

        /** Returns a coordinate reference system of the same type than this CRS but with different axes. */
        @Override AbstractCRS createSameType(final Map<String,?> properties, final CoordinateSystem derivedCS) {
            final Conversion conversionFromBase = getConversionFromBase();
            return new Temporal(properties, (TemporalCRS) conversionFromBase.getSourceCRS(),
                    conversionFromBase, (TimeCS) derivedCS);
        }

        /** Returns the WKT keyword for this derived CRS type.*/
        @Override String keyword() {
            return WKTKeywords.TimeCRS;
        }
    }

    /**
     * An derived engineering CRS. ISO 19162 restricts the base CRS to {@code EngineeringCRS}, {@code ProjectedCRS}
     * or {@code GeodeticCRS}. Note that in the later case, an ambiguity may exist with the
     * {@link org.apache.sis.referencing.crs.DefaultDerivedCRS.Geodetic} when deciding which {@code DerivedCRS} to
     * create.
     */
    @XmlTransient
    private static final class Engineering extends DefaultDerivedCRS implements EngineeringCRS {
        /** For cross-version compatibility. */
        private static final long serialVersionUID = 42334975023270039L;

        /** Creates a copy of the given CRS. */
        Engineering(DerivedCRS other) {
            super(other);
        }

        /** Creates a new engineering CRS from the given properties. */
        Engineering(Map<String,?> properties, EngineeringCRS baseCRS, Conversion conversion, CoordinateSystem derivedCS) {
            super(properties, baseCRS, conversion, derivedCS);
        }

        /** Creates a new engineering CRS from the given properties. */
        Engineering(Map<String,?> properties, EngineeringCRS baseCRS, CoordinateReferenceSystem interpolationCRS,
                OperationMethod method, MathTransform baseToDerived, CoordinateSystem derivedCS)
        {
            super(properties, baseCRS, interpolationCRS, method, baseToDerived, derivedCS);
        }

        /** Returns the datum of the base engineering CRS. */
        @Override public EngineeringDatum getDatum() {
            return (EngineeringDatum) super.getDatum();
        }

        /** Returns a coordinate reference system of the same type than this CRS but with different axes. */
        @Override AbstractCRS createSameType(final Map<String,?> properties, final CoordinateSystem derivedCS) {
            final Conversion conversionFromBase = getConversionFromBase();
            return new Engineering(properties, (EngineeringCRS) conversionFromBase.getSourceCRS(), conversionFromBase, derivedCS);
        }

        /** Returns the WKT keyword for this derived CRS type.*/
        @Override String keyword() {
            return WKTKeywords.EngineeringCRS;
        }
    }
}<|MERGE_RESOLUTION|>--- conflicted
+++ resolved
@@ -278,17 +278,11 @@
     {
         if (baseCRS != null && derivedCS != null) {
             final String type = getType(baseCRS, derivedCS);
-<<<<<<< HEAD
-            if (WKTKeywords.GeodeticCRS   .equals(type)) return new Geodetic   (properties, (GeodeticCRS) baseCRS, conversion, (EllipsoidalCS) derivedCS);
-            if (WKTKeywords.VerticalCRS   .equals(type)) return new Vertical   (properties, (VerticalCRS) baseCRS, conversion,    (VerticalCS) derivedCS);
-            if (WKTKeywords.TimeCRS       .equals(type)) return new Temporal   (properties, (TemporalCRS) baseCRS, conversion,        (TimeCS) derivedCS);
-            if (WKTKeywords.EngineeringCRS.equals(type)) return new Engineering(properties,               baseCRS, conversion,                 derivedCS);
-=======
-            if (type != null) switch (type) {
-                case WKTKeywords.GeodeticCRS: return new Geodetic(properties, (GeodeticCRS) baseCRS, conversion, (EllipsoidalCS) derivedCS);
-                case WKTKeywords.VerticalCRS: return new Vertical(properties, (VerticalCRS) baseCRS, conversion,    (VerticalCS) derivedCS);
-                case WKTKeywords.TimeCRS:     return new Temporal(properties, (TemporalCRS) baseCRS, conversion,        (TimeCS) derivedCS);
-                case WKTKeywords.EngineeringCRS: {
+            if (type != null) {
+                if (WKTKeywords.GeodeticCRS.equals(type)) return new Geodetic(properties, (GeodeticCRS) baseCRS, conversion, (EllipsoidalCS) derivedCS);
+                if (WKTKeywords.VerticalCRS.equals(type)) return new Vertical(properties, (VerticalCRS) baseCRS, conversion,    (VerticalCS) derivedCS);
+                if (WKTKeywords.TimeCRS    .equals(type)) return new Temporal(properties, (TemporalCRS) baseCRS, conversion,        (TimeCS) derivedCS);
+                if (WKTKeywords.EngineeringCRS.equals(type)) {
                     /*
                      * This case may happen for baseCRS of kind GeodeticCRS, ProjectedCRS or EngineeringCRS.
                      * But only the later is associated to EngineeringDatum; the two formers are associated
@@ -300,10 +294,8 @@
                     if (baseCRS instanceof EngineeringCRS) {
                         return new Engineering(properties, (EngineeringCRS) baseCRS, conversion, derivedCS);
                     }
-                    break;
                 }
             }
->>>>>>> 95238d51
         }
         return new DefaultDerivedCRS(properties, baseCRS, conversion, derivedCS);
     }
@@ -338,16 +330,15 @@
     {
         if (baseCRS != null && derivedCS != null) {
             final String type = getType(baseCRS, derivedCS);
-            if (type != null) switch (type) {
-                case WKTKeywords.GeodeticCRS: return new Geodetic(properties, (GeodeticCRS) baseCRS, interpolationCRS, method, baseToDerived, (EllipsoidalCS) derivedCS);
-                case WKTKeywords.VerticalCRS: return new Vertical(properties, (VerticalCRS) baseCRS, interpolationCRS, method, baseToDerived,    (VerticalCS) derivedCS);
-                case WKTKeywords.TimeCRS:     return new Temporal(properties, (TemporalCRS) baseCRS, interpolationCRS, method, baseToDerived,        (TimeCS) derivedCS);
-                case WKTKeywords.EngineeringCRS: {
+            if (type != null) {
+                if (WKTKeywords.GeodeticCRS.equals(type)) return new Geodetic(properties, (GeodeticCRS) baseCRS, interpolationCRS, method, baseToDerived, (EllipsoidalCS) derivedCS);
+                if (WKTKeywords.VerticalCRS.equals(type)) return new Vertical(properties, (VerticalCRS) baseCRS, interpolationCRS, method, baseToDerived,    (VerticalCS) derivedCS);
+                if (WKTKeywords.TimeCRS    .equals(type)) return new Temporal(properties, (TemporalCRS) baseCRS, interpolationCRS, method, baseToDerived,        (TimeCS) derivedCS);
+                if (WKTKeywords.EngineeringCRS.equals(type)) {
                     if (baseCRS instanceof EngineeringCRS) {
                         // See the comment in create(Map, SingleCRS, Conversion, CoordinateSystem)
                         return new Engineering(properties, (EngineeringCRS) baseCRS, interpolationCRS, method, baseToDerived, derivedCS);
                     }
-                    break;
                 }
             }
         }
@@ -369,19 +360,12 @@
             return (DefaultDerivedCRS) object;
         } else {
             final String type = getType(object.getBaseCRS(), object.getCoordinateSystem());
-<<<<<<< HEAD
-            if (WKTKeywords.GeodeticCRS   .equals(type)) return new Geodetic   (object);
-            if (WKTKeywords.VerticalCRS   .equals(type)) return new Vertical   (object);
-            if (WKTKeywords.TimeCRS       .equals(type)) return new Temporal   (object);
-            if (WKTKeywords.EngineeringCRS.equals(type)) return new Engineering(object);
-=======
-            if (type != null) switch (type) {
-                case WKTKeywords.GeodeticCRS:    return new Geodetic   (object);
-                case WKTKeywords.VerticalCRS:    return new Vertical   (object);
-                case WKTKeywords.TimeCRS:        return new Temporal   (object);
-                case WKTKeywords.EngineeringCRS: return new Engineering(object);
+            if (type != null) {
+                if (WKTKeywords.GeodeticCRS   .equals(type)) return new Geodetic   (object);
+                if (WKTKeywords.VerticalCRS   .equals(type)) return new Vertical   (object);
+                if (WKTKeywords.TimeCRS       .equals(type)) return new Temporal   (object);
+                if (WKTKeywords.EngineeringCRS.equals(type)) return new Engineering(object);
             }
->>>>>>> 95238d51
             return new DefaultDerivedCRS(object);
         }
     }
