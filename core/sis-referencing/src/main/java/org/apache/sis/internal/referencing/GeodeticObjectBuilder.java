/*
 * Licensed to the Apache Software Foundation (ASF) under one or more
 * contributor license agreements.  See the NOTICE file distributed with
 * this work for additional information regarding copyright ownership.
 * The ASF licenses this file to You under the Apache License, Version 2.0
 * (the "License"); you may not use this file except in compliance with
 * the License.  You may obtain a copy of the License at
 *
 *     http://www.apache.org/licenses/LICENSE-2.0
 *
 * Unless required by applicable law or agreed to in writing, software
 * distributed under the License is distributed on an "AS IS" BASIS,
 * WITHOUT WARRANTIES OR CONDITIONS OF ANY KIND, either express or implied.
 * See the License for the specific language governing permissions and
 * limitations under the License.
 */
package org.apache.sis.internal.referencing;

import java.util.Map;
import java.util.Date;
import java.util.Collections;
import javax.measure.unit.Unit;
import javax.measure.quantity.Duration;
import org.opengis.util.FactoryException;
import org.opengis.parameter.ParameterValueGroup;
import org.opengis.parameter.ParameterNotFoundException;
import org.opengis.parameter.InvalidParameterValueException;
import org.opengis.referencing.IdentifiedObject;
import org.opengis.referencing.crs.CRSFactory;
import org.opengis.referencing.crs.CoordinateReferenceSystem;
import org.opengis.referencing.crs.GeographicCRS;
import org.opengis.referencing.crs.ProjectedCRS;
import org.opengis.referencing.crs.TemporalCRS;
import org.opengis.referencing.cs.AxisDirection;
import org.opengis.referencing.cs.CSFactory;
import org.opengis.referencing.cs.CartesianCS;
import org.opengis.referencing.cs.TimeCS;
import org.opengis.referencing.datum.DatumFactory;
import org.opengis.referencing.datum.TemporalDatum;
import org.opengis.referencing.operation.CoordinateOperationFactory;
import org.opengis.referencing.operation.OperationMethod;
import org.opengis.referencing.operation.Conversion;
import org.apache.sis.internal.metadata.ReferencingServices;
import org.apache.sis.util.ArgumentChecks;
import org.apache.sis.util.resources.Errors;
import org.apache.sis.internal.system.DefaultFactories;
import org.apache.sis.internal.referencing.provider.TransverseMercator;
import org.apache.sis.measure.Latitude;
import org.apache.sis.referencing.Builder;
import org.apache.sis.referencing.CommonCRS;

// Branch-dependent import
import org.apache.sis.referencing.operation.DefaultCoordinateOperationFactory;


/**
 * Helper methods for building Coordinate Reference Systems and related objects.
 *
 * <p>For now, this class is defined in the internal package because this API needs more experimentation.
 * However this class may move in a public package later if we feel confident that its API is mature enough.</p>
 *
 * @author  Martin Desruisseaux (Geomatys)
 * @since   0.6
 * @version 0.7
 * @module
 */
public class GeodeticObjectBuilder extends Builder<GeodeticObjectBuilder> {
    /**
     * The name of the conversion to use for creating a {@code ProjectedCRS} or {@code DerivedCRS}.
     * This name is for information purpose; its value does not impact the numerical results of coordinate operations.
     *
     * @see #setConversionName(String)
     */
    private String conversionName;

    /**
     * The conversion method used by {@code ProjectedCRS} or {@code DerivedCRS}, or {@code null} if unspecified.
     *
     * @see #setConversionMethod(String)
     */
    private OperationMethod method;

    /**
     * The projection parameters, or {@code null} if not applicable.
     */
    private ParameterValueGroup parameters;

    /**
     * The factory for Coordinate Reference System objects, fetched when first needed.
     */
    private CRSFactory crsFactory;

    /**
     * The factory for Coordinate System objects, fetched when first needed.
     */
    private CSFactory csFactory;

    /**
     * The factory for Datum objects, fetched when first needed.
     */
    private DatumFactory datumFactory;

    /**
     * The factory for Coordinate Operation objects, fetched when first needed.
     */
    private DefaultCoordinateOperationFactory copFactory;

    /**
     * Creates a new builder.
     */
    public GeodeticObjectBuilder() {
    }

    /**
     * Returns the factory for Coordinate Reference System objects. This method fetches the factory when first needed.
     */
    private CRSFactory getCRSFactory() {
        if (crsFactory == null) {
            crsFactory = DefaultFactories.forBuildin(CRSFactory.class);
        }
        return crsFactory;
    }

    /**
     * Returns the factory for Coordinate System objects. This method fetches the factory when first needed.
     */
    private CSFactory getCSFactory() {
        if (csFactory == null) {
            csFactory = DefaultFactories.forBuildin(CSFactory.class);
        }
        return csFactory;
    }

    /**
     * Returns the factory for Datum objects. This method fetches the factory when first needed.
     */
    private DatumFactory getDatumFactory() {
        if (datumFactory == null) {
            datumFactory = DefaultFactories.forBuildin(DatumFactory.class);
        }
        return datumFactory;
    }

    /**
     * Returns the factory for Coordinate Operation objects. This method fetches the factory when first needed.
     */
    private DefaultCoordinateOperationFactory getCoordinateOperationFactory() {
        if (copFactory == null) {
<<<<<<< HEAD
            copFactory = DefaultFactories.forBuildin(CoordinateOperationFactory.class,
                                              DefaultCoordinateOperationFactory.class);
=======
            copFactory = CoordinateOperations.factory();
>>>>>>> fb7948b2
        }
        return copFactory;
    }

    /**
     * Sets the conversion method to use for creating a {@code ProjectedCRS} or {@code DerivedCRS}.
     * The method is typically a map projection method. Examples:
     *
     * <ul>
     *   <li>Lambert Conic Conformal (1SP)</li>
     *   <li>Lambert Conic Conformal (2SP)</li>
     *   <li>Mercator (variant A)</li>
     *   <li>Mercator (variant B)</li>
     *   <li>Mercator (variant C)</li>
     *   <li>Popular Visualisation Pseudo Mercator</li>
     * </ul>
     *
     * This method can be invoked only once.
     *
     * @param  name Name of the conversion method.
     * @return {@code this}, for method call chaining.
     * @throws FactoryException if the operation method of the given name can not be obtained.
     */
    public GeodeticObjectBuilder setConversionMethod(final String name) throws FactoryException {
        if (method != null) {
            throw new IllegalStateException(Errors.format(Errors.Keys.ElementAlreadyPresent_1, "OperationMethod"));
        }
        method = getCoordinateOperationFactory().getOperationMethod(name);
        parameters = method.getParameters().createValue();
        return this;
    }

    /**
     * Sets the name of the conversion to use for creating a {@code ProjectedCRS} or {@code DerivedCRS}.
     * This name is for information purpose; its value does not impact the numerical results of coordinate operations.
     *
     * @param  name The name to give to the conversion.
     * @return {@code this}, for method call chaining.
     */
    public GeodeticObjectBuilder setConversionName(final String name) {
        conversionName = name;
        return this;
    }

    /**
     * Ensures that {@link #setConversionMethod(String)} has been invoked.
     */
    private void ensureConversionMethodSet() {
        if (parameters == null) {
            throw new IllegalStateException();  // TODO: provide an error message.
        }
    }

    /**
     * Sets the value of a numeric parameter. The {@link #setConversionMethod(String)} method must have been invoked
     * exactly once before this method. Calls to this {@code setParameter(…)} can be repeated as many times as needed.
     *
     * @param  name  The parameter name.
     * @param  value The value to give to the parameter.
     * @param  unit  Unit of measurement for the given value.
     * @return {@code this}, for method call chaining.
     * @throws IllegalStateException if {@link #setConversionMethod(String)} has not been invoked before this method.
     * @throws ParameterNotFoundException if there is no parameter of the given name.
     * @throws InvalidParameterValueException if the parameter does not accept the given value.
     */
    public GeodeticObjectBuilder setParameter(final String name, final double value, final Unit<?> unit)
            throws IllegalStateException, ParameterNotFoundException, InvalidParameterValueException
    {
        ensureConversionMethodSet();
        parameters.parameter(name).setValue(value, unit);
        return this;
    }

    /**
     * Sets the operation method, parameters and conversion name for a Transverse Mercator projection.
     * This convenience method delegates to the following methods:
     *
     * <ul>
     *   <li>{@link #setConversionName(String)} with a name like <cite>"Transverse Mercator"</cite>
     *       or <cite>"UTM zone 10N"</cite>, depending on the arguments given to this method.</li>
     *   <li>{@link #setConversionMethod(String)} with the name of the Transverse Mercator projection method.</li>
     *   <li>{@link #setParameter(String, double, Unit)} for each of the parameters enumerated below:</li>
     * </ul>
     *
     * <blockquote><table class="sis">
     *   <caption>Transverse Mercator parameters</caption>
     *   <tr><th>Parameter name</th>                 <th>Value</th></tr>
     *   <tr><td>Latitude of natural origin</td>     <td>Given latitude, snapped to 0° in the UTM case</td></tr>
     *   <tr><td>Longitude of natural origin</td>    <td>Given longitude, optionally snapped to a UTM zone</td></tr>
     *   <tr><td>Scale factor at natural origin</td> <td>0.9996</td></tr>
     *   <tr><td>False easting</td>                  <td>500000 metres</td></tr>
     *   <tr><td>False northing</td>                 <td>0 (North hemisphere) or 10000000 (South hemisphere) metres</td></tr>
     * </table></blockquote>
     *
     * @param  isUTM      If {@code true}, the given central meridian will be snapped to the central meridian of a UTM zone.
     * @param  latitude   The latitude in the center of the desired projection.
     * @param  longitude  The longitude in the center of the desired projection.
     * @return {@code this}, for method call chaining.
     * @throws FactoryException if the operation method for the Transverse Mercator projection can not be obtained.
     */
    public GeodeticObjectBuilder setTransverseMercator(boolean isUTM, double latitude, double longitude)
            throws FactoryException
    {
        ArgumentChecks.ensureBetween("latitude",   Latitude.MIN_VALUE,     Latitude.MAX_VALUE,     latitude);
        ArgumentChecks.ensureBetween("longitude", -Formulas.LONGITUDE_MAX, Formulas.LONGITUDE_MAX, longitude);
        setConversionMethod(TransverseMercator.NAME);
        setConversionName(TransverseMercator.setParameters(parameters, isUTM, latitude, longitude));
        return this;
    }

    /**
     * Creates a projected CRS using a conversion built from the values given by the {@code setParameter(…)} calls.
     *
     * <div class="note"><b>Example:</b>
     * The following example creates a projected CRS for the <cite>"NTF (Paris) / Lambert zone II"</cite> projection,
     * from a base CRS which is presumed to already exists in this example.
     *
     * {@preformat java
     *   GeodeticObjectBuilder builder = new GeodeticObjectBuilder();
     *   GeographicCRS baseCRS = ...;
     *   CartesianCS derivedCS = ...;
     *   ProjectedCRS crs = builder
     *           .setConversionMethod("Lambert Conic Conformal (1SP)")
     *           .setConversionName("Lambert zone II")
     *           .setParameter("Latitude of natural origin",             52, NonSI.GRADE)
     *           .setParameter("Scale factor at natural origin", 0.99987742, Unit.ONE)
     *           .setParameter("False easting",                      600000, SI.METRE)
     *           .setParameter("False northing",                    2200000, SI.METRE)
     *           .addName("NTF (Paris) / Lambert zone II")
     *           .createProjectedCRS(baseCRS, derivedCS);
     * }
     * </div>
     *
     * @param  baseCRS Coordinate reference system to base the derived CRS on.
     * @param  derivedCS The coordinate system for the derived CRS.
     * @return The projected CRS.
     * @throws FactoryException if an error occurred while building the projected CRS.
     */
    public ProjectedCRS createProjectedCRS(final GeographicCRS baseCRS, final CartesianCS derivedCS) throws FactoryException {
        ensureConversionMethodSet();
        onCreate(false);
        try {
            /*
             * Create a conversion with the same properties than the ProjectedCRS properties,
             * except the aliases and identifiers. The name defaults to the ProjectedCRS name,
             * but can optionally be different.
             */
            final Object name = (conversionName != null) ? properties.put(Conversion.NAME_KEY, conversionName) : null;
            final Object alias = properties.put(Conversion.ALIAS_KEY, null);
            final Object identifier = properties.put(Conversion.IDENTIFIERS_KEY, null);
            final Conversion conversion = getCoordinateOperationFactory().createDefiningConversion(properties, method, parameters);
            /*
             * Restore the original properties and create the final ProjectedCRS.
             */
            properties.put(Conversion.IDENTIFIERS_KEY, identifier);
            properties.put(Conversion.ALIAS_KEY, alias);
            if (name != null) {
                properties.put(Conversion.NAME_KEY, name);
            }
            return getCRSFactory().createProjectedCRS(properties, baseCRS, conversion, derivedCS);
        } finally {
            onCreate(true);
        }
    }

    /**
     * Creates a temporal CRS from the given origin and temporal unit. For this method, the CRS name is optional:
     * if no {@code addName(…)} method has been invoked, then a default name will be used.
     *
     * @param  origin The epoch in milliseconds since January 1st, 1970 at midnight UTC.
     * @param  unit The unit of measurement.
     * @return A temporal CRS using the given origin and units.
     * @throws FactoryException if an error occurred while building the temporal CRS.
     */
    public TemporalCRS createTemporalCRS(final Date origin, final Unit<Duration> unit) throws FactoryException {
        /*
         * Try to use one of the pre-defined datum and coordinate system if possible.
         * This not only saves a little bit of memory, but also provides better names.
         */
        TimeCS cs = null;
        TemporalDatum datum = null;
        for (final CommonCRS.Temporal c : CommonCRS.Temporal.values()) {
            if (datum == null) {
                final TemporalDatum candidate = c.datum();
                if (origin.equals(candidate.getOrigin())) {
                    datum = candidate;
                }
            }
            if (cs == null) {
                final TemporalCRS crs = c.crs();
                final TimeCS candidate = crs.getCoordinateSystem();
                if (unit.equals(candidate.getAxis(0).getUnit())) {
                    if (datum == candidate && properties.isEmpty()) {
                        return crs;
                    }
                    cs = candidate;
                }
            }
        }
        /*
         * Create the datum and coordinate system before the CRS if we were not able to use a pre-defined object.
         * In the datum case, we will use the same metadata than the CRS (domain of validity, scope, etc.) except
         * the identifier and the remark.
         */
        onCreate(false);
        try {
            if (cs == null) {
                final CSFactory csFactory = getCSFactory();
                cs = CommonCRS.Temporal.JAVA.crs().getCoordinateSystem();   // To be used as a template, except for units.
                cs = csFactory.createTimeCS(name(cs),
                     csFactory.createCoordinateSystemAxis(name(cs.getAxis(0)), "t", AxisDirection.FUTURE, unit));
            }
            if (properties.get(TemporalCRS.NAME_KEY) == null) {
                properties.putAll(name(cs));
            }
            if (datum == null) {
                final Object remarks    = properties.remove(TemporalCRS.REMARKS_KEY);
                final Object identifier = properties.remove(TemporalCRS.IDENTIFIERS_KEY);
                datum = getDatumFactory().createTemporalDatum(properties, origin);
                properties.put(TemporalCRS.IDENTIFIERS_KEY, identifier);
                properties.put(TemporalCRS.REMARKS_KEY,     remarks);
                properties.put(TemporalCRS.NAME_KEY, datum.getName());      // Share the Identifier instance.
            }
            return getCRSFactory().createTemporalCRS(properties, datum, cs);
        } finally {
            onCreate(true);
        }
    }

    /**
     * Creates a compound CRS, but we special processing for (two-dimensional Geographic + ellipsoidal heights) tupples.
     * If any such tupple is found, a three-dimensional geographic CRS is created instead than the compound CRS.
     *
     * @param  components ordered array of {@code CoordinateReferenceSystem} objects.
     * @return The coordinate reference system for the given properties.
     * @throws FactoryException if the object creation failed.
     */
    public CoordinateReferenceSystem createCompoundCRS(final CoordinateReferenceSystem... components) throws FactoryException {
        return ReferencingServices.getInstance().createCompoundCRS(getCRSFactory(), getCSFactory(), properties, components);
    }

    /**
     * Creates a map of properties containing only the name of the given object.
     */
    private static Map<String,Object> name(final IdentifiedObject template) {
        return Collections.<String,Object>singletonMap(IdentifiedObject.NAME_KEY, template.getName());
    }
}<|MERGE_RESOLUTION|>--- conflicted
+++ resolved
@@ -37,7 +37,6 @@
 import org.opengis.referencing.cs.TimeCS;
 import org.opengis.referencing.datum.DatumFactory;
 import org.opengis.referencing.datum.TemporalDatum;
-import org.opengis.referencing.operation.CoordinateOperationFactory;
 import org.opengis.referencing.operation.OperationMethod;
 import org.opengis.referencing.operation.Conversion;
 import org.apache.sis.internal.metadata.ReferencingServices;
@@ -146,12 +145,7 @@
      */
     private DefaultCoordinateOperationFactory getCoordinateOperationFactory() {
         if (copFactory == null) {
-<<<<<<< HEAD
-            copFactory = DefaultFactories.forBuildin(CoordinateOperationFactory.class,
-                                              DefaultCoordinateOperationFactory.class);
-=======
             copFactory = CoordinateOperations.factory();
->>>>>>> fb7948b2
         }
         return copFactory;
     }
