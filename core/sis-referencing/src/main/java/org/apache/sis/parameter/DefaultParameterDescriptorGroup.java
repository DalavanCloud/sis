/*
 * Licensed to the Apache Software Foundation (ASF) under one or more
 * contributor license agreements.  See the NOTICE file distributed with
 * this work for additional information regarding copyright ownership.
 * The ASF licenses this file to You under the Apache License, Version 2.0
 * (the "License"); you may not use this file except in compliance with
 * the License.  You may obtain a copy of the License at
 *
 *     http://www.apache.org/licenses/LICENSE-2.0
 *
 * Unless required by applicable law or agreed to in writing, software
 * distributed under the License is distributed on an "AS IS" BASIS,
 * WITHOUT WARRANTIES OR CONDITIONS OF ANY KIND, either express or implied.
 * See the License for the specific language governing permissions and
 * limitations under the License.
 */
package org.apache.sis.parameter;

import java.util.Map;
import java.util.Set;
import java.util.List;
import java.util.HashSet;
import java.util.Collections;
import javax.xml.bind.annotation.XmlType;
import javax.xml.bind.annotation.XmlElement;
import javax.xml.bind.annotation.XmlRootElement;
import org.opengis.parameter.ParameterDirection;
import org.opengis.parameter.ParameterValueGroup;
import org.opengis.parameter.ParameterDescriptorGroup;
import org.opengis.parameter.GeneralParameterDescriptor;
import org.opengis.parameter.ParameterNotFoundException;
import org.opengis.parameter.InvalidParameterNameException;
import org.apache.sis.internal.jaxb.referencing.CC_OperationParameterGroup;
import org.apache.sis.internal.referencing.ReferencingUtilities;
import org.apache.sis.referencing.IdentifiedObjects;
import org.apache.sis.internal.util.UnmodifiableArrayList;
import org.apache.sis.util.resources.Errors;
import org.apache.sis.util.ArgumentChecks;
import org.apache.sis.util.ComparisonMode;

import static org.apache.sis.util.Utilities.deepEquals;


/**
 * The definition of a group of related parameters used by an operation method.
 * {@code DefaultParameterDescriptorGroup} instances are immutable and thus thread-safe.
 *
 * <div class="section">Instantiation</div>
 * Parameter descriptors are usually pre-defined by the SIS library and available through the following methods:
 *
 * <ul>
 *   <li>{@link org.apache.sis.referencing.operation.DefaultOperationMethod#getParameters()}</li>
 * </ul>
 *
 * If nevertheless a {@code ParameterDescriptorGroup} needs to be instantiated directly,
 * then the {@link ParameterBuilder} class may make the task easier.
 *
 * <div class="note"><b>Example:</b>
 * The following example declares the parameters for a <cite>Mercator (variant A)</cite> projection method
 * valid from 80°S to 84°N on all the longitude range (±180°).
 *
 * {@preformat java
 *     class Mercator {
 *         static final ParameterDescriptorGroup PARAMETERS;
 *         static {
 *             ParameterBuilder builder = new ParameterBuilder();
 *             builder.setCodeSpace(Citations.EPSG, "EPSG").setRequired(true);
 *             ParameterDescriptor<?>[] parameters = {
 *                 builder.addName("Latitude of natural origin")    .createBounded( -80,  +84, 0, NonSI.DEGREE_ANGLE),
 *                 builder.addName("Longitude of natural origin")   .createBounded(-180, +180, 0, NonSI.DEGREE_ANGLE),
 *                 builder.addName("Scale factor at natural origin").createStrictlyPositive(1, Unit.ONE),
 *                 builder.addName("False easting")                 .create(0, SI.METRE),
 *                 builder.addName("False northing")                .create(0, SI.METRE)
 *             };
 *             builder.addIdentifier("9804")                    // Primary key in EPSG database.
 *                    .addName("Mercator (variant A)")          // EPSG name since October 2010.
 *                    .addName("Mercator (1SP)")                // EPSG name prior October 2010.
 *                    .addName(Citations.OGC, "Mercator_1SP");  // Name found in some OGC specifications.
 *             PARAMETERS = builder.createGroup(parameters);
 *         }
 *     }
 * }
 * </div>
 *
 * @author  Martin Desruisseaux (IRD, Geomatys)
 * @author  Johann Sorel (Geomatys)
 * @since   0.4
 * @version 0.6
 * @module
 *
 * @see DefaultParameterValueGroup
 * @see DefaultParameterDescriptor
 */
@XmlType(name = "OperationParameterGroupType")
@XmlRootElement(name = "OperationParameterGroup")
public class DefaultParameterDescriptorGroup extends AbstractParameterDescriptor implements ParameterDescriptorGroup {
    /**
     * Serial number for inter-operability with different versions.
     */
    private static final long serialVersionUID = 6058599597772994456L;

    /**
     * The {@linkplain #descriptors() parameter descriptors} for this group.
     *
     * <p><b>Consider this field as final!</b>
     * This field is modified only at unmarshalling time by {@link #setDescriptors(GeneralParameterDescriptor[])}</p>
     *
     * @see #descriptors()
     */
    private List<GeneralParameterDescriptor> descriptors;

    /**
     * Constructs a parameter group from a set of properties. The properties map is given unchanged to the
     * {@linkplain AbstractParameterDescriptor#AbstractParameterDescriptor(Map, int, int) super-class constructor}.
     * The following table is a reminder of main (not all) properties:
     *
     * <table class="sis">
     *   <caption>Recognized properties (non exhaustive list)</caption>
     *   <tr>
     *     <th>Property name</th>
     *     <th>Value type</th>
     *     <th>Returned by</th>
     *   </tr>
     *   <tr>
     *     <td>{@value org.opengis.referencing.IdentifiedObject#NAME_KEY}</td>
     *     <td>{@link org.opengis.metadata.Identifier} or {@link String}</td>
     *     <td>{@link #getName()}</td>
     *   </tr>
     *   <tr>
     *     <td>{@value org.opengis.referencing.IdentifiedObject#ALIAS_KEY}</td>
     *     <td>{@link org.opengis.util.GenericName} or {@link CharSequence} (optionally as array)</td>
     *     <td>{@link #getAlias()}</td>
     *   </tr>
     *   <tr>
     *     <td>{@value org.opengis.referencing.IdentifiedObject#IDENTIFIERS_KEY}</td>
     *     <td>{@link org.opengis.metadata.Identifier} (optionally as array)</td>
     *     <td>{@link #getIdentifiers()}</td>
     *   </tr>
     *   <tr>
     *     <td>{@value org.opengis.metadata.Identifier#DESCRIPTION_KEY}</td>
     *     <td>{@link org.opengis.util.InternationalString} or {@link String}</td>
     *     <td>{@link #getDescription()}</td>
     *   </tr>
     *   <tr>
     *     <td>{@value org.opengis.referencing.IdentifiedObject#REMARKS_KEY}</td>
     *     <td>{@link org.opengis.util.InternationalString} or {@link String}</td>
     *     <td>{@link #getRemarks()}</td>
     *   </tr>
     * </table>
     *
     * @param properties    The properties to be given to the identified object.
     * @param minimumOccurs The {@linkplain #getMinimumOccurs() minimum number of times} that values
     *                      for this parameter group are required, or 0 if no restriction.
     * @param maximumOccurs The {@linkplain #getMaximumOccurs() maximum number of times} that values
     *                      for this parameter group are required, or {@link Integer#MAX_VALUE} if no restriction.
     * @param parameters    The {@linkplain #descriptors() parameter descriptors} for this group.
     *
     * @throws InvalidParameterNameException If a parameter name is duplicated.
     */
    public DefaultParameterDescriptorGroup(final Map<String,?> properties,
            final int minimumOccurs, final int maximumOccurs, GeneralParameterDescriptor... parameters)
    {
        super(properties, minimumOccurs, maximumOccurs);
        ArgumentChecks.ensureNonNull("parameters", parameters);
        verifyNames(properties, parameters = parameters.clone());
        descriptors = asList(parameters);
    }

    /**
     * Creates a mandatory parameter group without cloning the given array. This constructor shall
     * be used only when we know that the given array is already a copy of the user-provided array.
     */
    DefaultParameterDescriptorGroup(final Map<String,?> properties, final GeneralParameterDescriptor[] parameters) {
        super(properties, 1, 1);
        verifyNames(properties, parameters.clone());
        descriptors = asList(parameters);
    }

    /**
     * Ensures that the given name array does not contain duplicate values.
     *
     * @param properties The properties given to the constructor, or {@code null} if unknown.
     */
    private static void verifyNames(final Map<String,?> properties, final GeneralParameterDescriptor[] parameters) {
        for (int i=0; i<parameters.length; i++) {
            ArgumentChecks.ensureNonNullElement("parameters", i, parameters);
            final String name = parameters[i].getName().getCode();
            for (int j=0; j<i; j++) {
                if (IdentifiedObjects.isHeuristicMatchForName(parameters[j], name)) {
                    throw new InvalidParameterNameException(Errors.getResources(properties).getString(
                            Errors.Keys.DuplicatedParameterName_4, Verifier.getDisplayName(parameters[j]), j, name, i),
                            name);
                }
            }
        }
    }

    /**
     * Creates a new descriptor with the same values than the specified one.
     * This copy constructor provides a way to convert an arbitrary implementation into a SIS one or a
     * user-defined one (as a subclass), usually in order to leverage some implementation-specific API.
     *
     * <p>This constructor performs a shallow copy, i.e. the properties are not cloned.</p>
     *
     * @param descriptor The descriptor to shallow copy.
     *
     * @see #castOrCopy(ParameterDescriptorGroup)
     */
    protected DefaultParameterDescriptorGroup(final ParameterDescriptorGroup descriptor) {
        super(descriptor);
        final List<GeneralParameterDescriptor> c = descriptor.descriptors();
        if (descriptor instanceof DefaultParameterDescriptorGroup &&
                ((DefaultParameterDescriptorGroup) descriptor).descriptors == c)
        {
            descriptors = c; // Share the immutable instance (no need to clone).
        } else {
            descriptors = asList(c.toArray(new GeneralParameterDescriptor[c.size()]));
        }
    }

    /**
     * Returns the given array of parameters as an unmodifiable list.
     */
    private static List<GeneralParameterDescriptor> asList(final GeneralParameterDescriptor[] parameters) {
        switch (parameters.length) {
            case 0:  return Collections.emptyList();
            case 1:  return Collections.singletonList(parameters[0]);
            case 2:  // fall through
            case 3:  return UnmodifiableArrayList.wrap(parameters);
            default: return new AsList(parameters);
        }
    }

    /**
     * The {@link DefaultParameterDescriptorGroup#descriptors} as an unmodifiable list.
     * This class overrides {@link #contains(Object)} with a faster implementation based on {@link HashSet}.
     * This optimizations is helpful for map projection implementations, which test often for a parameter validity.
     */
    private static final class AsList extends UnmodifiableArrayList<GeneralParameterDescriptor> {
        /** For compatibility with different versions. */
        private static final long serialVersionUID = -2116304004367396735L;

        /** The element as a set, created when first needed. */
        private transient volatile Set<GeneralParameterDescriptor> asSet;

        /** Constructs a list for the specified array. */
        public AsList(final GeneralParameterDescriptor[] array) {
            super(array);
        }

        /** Tests for the inclusion of the specified descriptor. */
        @Override public boolean contains(final Object object) {
            Set<GeneralParameterDescriptor> s = asSet;
            if (s == null) {
                asSet = s = new HashSet<GeneralParameterDescriptor>(this); // No synchronization: not a big problem if created twice.
            }
            return s.contains(object);
        }
    }

    /**
     * Returns a SIS group implementation with the same values than the given arbitrary implementation.
     * If the given object is {@code null}, then this method returns {@code null}.
     * Otherwise if the given object is already a SIS implementation, then the given object is returned unchanged.
     * Otherwise a new SIS implementation is created and initialized to the values of the given object.
     *
     * @param  object The object to get as a SIS implementation, or {@code null} if none.
     * @return A SIS implementation containing the values of the given object (may be the
     *         given object itself), or {@code null} if the argument was null.
     */
    public static DefaultParameterDescriptorGroup castOrCopy(final ParameterDescriptorGroup object) {
        return (object == null) || (object instanceof DefaultParameterDescriptorGroup)
                ? (DefaultParameterDescriptorGroup) object : new DefaultParameterDescriptorGroup(object);
    }

    /**
     * Returns the GeoAPI interface implemented by this class.
     * The SIS implementation returns {@code ParameterDescriptorGroup.class}.
     *
     * <div class="note"><b>Note for implementors:</b>
     * Subclasses usually do not need to override this method since GeoAPI does not define {@code ParameterDescriptorGroup}
     * sub-interface. Overriding possibility is left mostly for implementors who wish to extend GeoAPI with their own
     * set of interfaces.</div>
     *
     * @return {@code ParameterDescriptorGroup.class} or a user-defined sub-interface.
     */
    @Override
    public Class<? extends ParameterDescriptorGroup> getInterface() {
        return ParameterDescriptorGroup.class;
    }

    /**
     * Returns an indication if all parameters in this group are inputs to the service, outputs or both.
     * If this group contains parameters with different direction, then this method returns {@code null}.
     *
     * @return Indication if all parameters are inputs or outputs to the service, or {@code null} if undetermined.
     */
    @Override
    public ParameterDirection getDirection() {
        ParameterDirection dir = null;
        for (final GeneralParameterDescriptor param : descriptors) {
            final ParameterDirection c = param.getDirection();
            if (c == null) {
                return null;
            }
            if (c != dir) {
                if (dir == null) {
                    dir = c;
                } else {
                    return null;
                }
            }
        }
        return dir;
    }

    /**
     * Returns all parameters in this group.
     *
     * @return The parameter descriptors in this group.
     */
    @Override
    @SuppressWarnings("ReturnOfCollectionOrArrayField")
    public List<GeneralParameterDescriptor> descriptors() {
        return descriptors;     // Unmodifiable.
    }

    /**
     * Returns the first parameter in this group for the specified name.
     * This method does not search in sub-groups.
     *
     * @param  name The name of the parameter to search for.
     * @return The parameter for the given identifier name.
     * @throws ParameterNotFoundException if there is no parameter for the given name.
     */
    @Override
    @SuppressWarnings("null")
    public GeneralParameterDescriptor descriptor(final String name) throws ParameterNotFoundException {
        // Quick search for an exact match.
        ArgumentChecks.ensureNonNull("name", name);
        for (final GeneralParameterDescriptor param : descriptors) {
            if (name.equals(param.getName().getCode())) {
                return param;
            }
        }
        // More costly search before to give up.
        GeneralParameterDescriptor fallback = null, ambiguity = null;
        for (final GeneralParameterDescriptor param : descriptors) {
            if (IdentifiedObjects.isHeuristicMatchForName(param, name)) {
                if (fallback == null) {
                    fallback = param;
                } else {
                    ambiguity = param;
                }
            }
        }
        if (fallback != null && ambiguity == null) {
            return fallback;
        }
        throw new ParameterNotFoundException(ambiguity != null
                ? Errors.format(Errors.Keys.AmbiguousName_3,
                        IdentifiedObjects.toString(fallback.getName()),
                        IdentifiedObjects.toString(ambiguity.getName()), name)
                : Errors.format(Errors.Keys.ParameterNotFound_2, Verifier.getDisplayName(this), name), name);
    }

    /**
     * Creates a new instance of {@linkplain DefaultParameterValueGroup parameter value group}
     * initialized with the {@linkplain DefaultParameterDescriptor#getDefaultValue default values}.
     * The {@linkplain DefaultParameterValueGroup#getDescriptor() parameter descriptor} for the
     * created group will be {@code this} object.
     *
     * @return A new parameter instance initialized to the default value.
     */
    @Override
    public ParameterValueGroup createValue() {
        return new DefaultParameterValueGroup(this);
    }

    /**
     * Compares the specified object with this parameter group for equality.
     *
     * @return {@inheritDoc}
     */
    @Override
    public boolean equals(final Object object, final ComparisonMode mode) {
        if (object == this) { // Optimization for a common case.
            return true;
        }
        if (super.equals(object, mode)) {
            switch (mode) {
                case STRICT: {
                    return descriptors.equals(((DefaultParameterDescriptorGroup) object).descriptors);
                }
                default: {
                    return deepEquals(descriptors(), ((ParameterDescriptorGroup) object).descriptors(), mode);
                }
            }
        }
        return false;
    }

    /**
     * Invoked by {@link #hashCode()} for computing the hash code when first needed.
     *
     * @return {@inheritDoc}
     */
    @Override
    protected long computeHashCode() {
        return super.computeHashCode() + descriptors.hashCode();
    }




    //////////////////////////////////////////////////////////////////////////////////////////////////
    ////////                                                                                  ////////
    ////////                               XML support with JAXB                              ////////
    ////////                                                                                  ////////
    ////////        The following methods are invoked by JAXB using reflection (even if       ////////
    ////////        they are private) or are helpers for other methods invoked by JAXB.       ////////
    ////////        Those methods can be safely removed if Geographic Markup Language         ////////
    ////////        (GML) support is not needed.                                              ////////
    ////////                                                                                  ////////
    //////////////////////////////////////////////////////////////////////////////////////////////////

    /**
     * Constructs a new object in which every attributes are set to a null value or an empty list.
     * <strong>This is not a valid object.</strong> This constructor is strictly reserved to JAXB
     * and to {@link DefaultParameterValueGroup}, which will assign values later.
     *
     * @see #setDescriptors(GeneralParameterDescriptor[])
     */
    DefaultParameterDescriptorGroup() {
        descriptors = Collections.emptyList();
    }

    /**
     * Invoked by JAXB for getting the parameters to marshal.
     */
    @XmlElement(name = "parameter", required = true)
    private GeneralParameterDescriptor[] getDescriptors() {
        final List<GeneralParameterDescriptor> descriptors = descriptors();     // Give to user a chance to override.
        return descriptors.toArray(new GeneralParameterDescriptor[descriptors.size()]);
    }

    /**
     * Invoked by JAXB for setting the unmarshalled parameter descriptors.
     */
    private void setDescriptors(final GeneralParameterDescriptor[] parameters) {
        if (descriptors.isEmpty()) {
            verifyNames(null, parameters);
            descriptors = asList(parameters);
        } else {
            ReferencingUtilities.propertyAlreadySet(DefaultParameterValue.class, "setDescriptors", "parameter");
        }
    }

    /**
     * Merges the given parameter descriptors with the descriptors currently in this group.
     * The descriptors are set twice during {@link DefaultParameterValueGroup} unmarshalling:
     *
     * <ol>
     *   <li>First, the descriptors are set during unmarshalling of this {@code DefaultParameterDescriptorGroup}.
     *       But the value class of {@code ParameterDescriptor} components are unknown because this information
     *       is not part of GML.</li>
     *   <li>Next, this method is invoked during unmarshalling of the {@code DefaultParameterValueGroup} enclosing
     *       element with the descriptors found inside the {@code ParameterValue} components. The later do have the
     *       {@code valueClass} information, so we want to use them in replacement of descriptors of step 1.</li>
     * </ol>
     *
     * @param fromValues Descriptors declared in the {@code ParameterValue} instances of a {@code ParameterValueGroup}.
     * @param replacements An {@code IdentityHashMap} where to store the replacements that the caller needs
     *                     to apply in the {@code GeneralParameterValue} instances.
     */
<<<<<<< HEAD
    final void setDescriptors(GeneralParameterDescriptor[] parameters) {
        verifyNames(null, parameters);
        if (!descriptors.isEmpty()) {
            final Map<String,GeneralParameterDescriptor> union =
                    new LinkedHashMap<String,GeneralParameterDescriptor>(Containers.hashMapCapacity(descriptors.size()));
            for (final GeneralParameterDescriptor p : descriptors) {
                union.put(p.getName().getCode(), p);
            }
            for (final GeneralParameterDescriptor p : parameters) {
                union.put(p.getName().getCode(), p);
            }
            parameters = union.values().toArray(new GeneralParameterDescriptor[union.size()]);
        }
        descriptors = asList(parameters);
=======
    final void merge(GeneralParameterDescriptor[] fromValues,
            final Map<GeneralParameterDescriptor,GeneralParameterDescriptor> replacements)
    {
        fromValues = CC_OperationParameterGroup.merge(descriptors, fromValues, replacements);
        verifyNames(null, fromValues);
        descriptors = asList(fromValues);
>>>>>>> 54601335
    }
}<|MERGE_RESOLUTION|>--- conflicted
+++ resolved
@@ -473,28 +473,11 @@
      * @param replacements An {@code IdentityHashMap} where to store the replacements that the caller needs
      *                     to apply in the {@code GeneralParameterValue} instances.
      */
-<<<<<<< HEAD
-    final void setDescriptors(GeneralParameterDescriptor[] parameters) {
-        verifyNames(null, parameters);
-        if (!descriptors.isEmpty()) {
-            final Map<String,GeneralParameterDescriptor> union =
-                    new LinkedHashMap<String,GeneralParameterDescriptor>(Containers.hashMapCapacity(descriptors.size()));
-            for (final GeneralParameterDescriptor p : descriptors) {
-                union.put(p.getName().getCode(), p);
-            }
-            for (final GeneralParameterDescriptor p : parameters) {
-                union.put(p.getName().getCode(), p);
-            }
-            parameters = union.values().toArray(new GeneralParameterDescriptor[union.size()]);
-        }
-        descriptors = asList(parameters);
-=======
     final void merge(GeneralParameterDescriptor[] fromValues,
             final Map<GeneralParameterDescriptor,GeneralParameterDescriptor> replacements)
     {
         fromValues = CC_OperationParameterGroup.merge(descriptors, fromValues, replacements);
         verifyNames(null, fromValues);
         descriptors = asList(fromValues);
->>>>>>> 54601335
     }
 }