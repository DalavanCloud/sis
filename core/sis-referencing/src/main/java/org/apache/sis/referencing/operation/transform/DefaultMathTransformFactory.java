--- conflicted
+++ resolved
@@ -271,11 +271,7 @@
          *
          * Wrapping the ServiceLoader in a LazySet avoid this issue.
          */
-<<<<<<< HEAD
-        this(new LazySet<OperationMethod>(ServiceLoader.load(OperationMethod.class)));
-=======
         this(new Providers());
->>>>>>> 5aafa7b5
     }
 
     /**
