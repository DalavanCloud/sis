/*
 * Licensed to the Apache Software Foundation (ASF) under one or more
 * contributor license agreements.  See the NOTICE file distributed with
 * this work for additional information regarding copyright ownership.
 * The ASF licenses this file to You under the Apache License, Version 2.0
 * (the "License"); you may not use this file except in compliance with
 * the License.  You may obtain a copy of the License at
 *
 *     http://www.apache.org/licenses/LICENSE-2.0
 *
 * Unless required by applicable law or agreed to in writing, software
 * distributed under the License is distributed on an "AS IS" BASIS,
 * WITHOUT WARRANTIES OR CONDITIONS OF ANY KIND, either express or implied.
 * See the License for the specific language governing permissions and
 * limitations under the License.
 */
package org.apache.sis.internal.simple;

import java.io.Serializable;
import org.opengis.util.InternationalString;
import org.opengis.metadata.Identifier;
import org.opengis.metadata.citation.Citation;
import org.opengis.referencing.ReferenceIdentifier;
import org.apache.sis.internal.util.Citations;
import org.apache.sis.util.CharSequences;
import org.apache.sis.util.Classes;
import org.apache.sis.util.Debug;
import org.apache.sis.util.Deprecable;

import static org.apache.sis.util.iso.DefaultNameSpace.DEFAULT_SEPARATOR;

// Branch-dependent imports
import org.apache.sis.internal.jdk7.Objects;


/**
 * An implementation of {@link Identifier} as a wrapper around a {@link Citation}.
 * {@code Identifier} is defined by the ISO 19115 standard and is implemented publicly
 * in the {@link org.apache.sis.metadata} package. This class is provided for codes that do
 * not depend on the {@code sis-metadata} module but still need a lightweight implementation.
 *
 * @author  Martin Desruisseaux (Geomatys)
 * @since   0.3
 * @version 0.6
 * @module
 */
<<<<<<< HEAD
public class SimpleIdentifier implements ReferenceIdentifier, Serializable {
=======
public class SimpleIdentifier implements Identifier, Deprecable, Serializable {
>>>>>>> 10ed1cd1
    /**
     * For cross-version compatibility.
     */
    private static final long serialVersionUID = -3544709943777129514L;

    /**
     * Organization or party responsible for definition and maintenance of the
     * {@linkplain #code}, or {@code null} if none. It can be a bibliographical
     * reference to an international standard such as ISO 19115.
     *
     * @see #getAuthority()
     * @see #getCodeSpace()
     * @see #getVersion()
     */
    protected final Citation authority;

    /**
     * Alphanumeric value identifying an instance in the namespace.
     * It can be for example the name of a class defined by the international standard
     * referenced by the {@linkplain #authority} citation.
     *
     * @see #getCode()
     */
    protected final String code;

    /**
     * {@code true} if this identifier is deprecated.
     */
    protected final boolean isDeprecated;

    /**
     * Creates a new reference identifier.
     *
     * @param authority     Responsible party for definition and maintenance of the code, or null.
     * @param code          Alphanumeric value identifying an instance in the namespace.
     * @param isDeprecated  {@code true} if this identifier is deprecated.
     */
    public SimpleIdentifier(final Citation authority, final String code, final boolean isDeprecated) {
        this.authority    = authority;
        this.code         = code;
        this.isDeprecated = isDeprecated;
    }

    /**
     * Returns the organization or party responsible for definition and maintenance
     * of the {@linkplain #getCode() code}, or {@code null} if none. It can be a
     * bibliographical reference to an international standard such as ISO 19115.
     *
     * <p>The default implementation returns the citation specified at construction time;</p>
     *
     * @return The authority given at construction time, or {@code null} if none.
     */
    @Override
    public Citation getAuthority() {
        return authority;
    }

    /**
     * Returns the name or identifier of the person or organization responsible for namespace,
     * or {@code null} if none. The default implementation returns the shortest identifier of
     * the {@linkplain #getAuthority() authority}, if any.
     *
     * @return A code space inferred from the authority given at construction time, or {@code null} if none.
     */
    @Override
    public String getCodeSpace() {
        return Citations.getCodeSpace(authority);
    }

    /**
     * Returns the alphanumeric value identifying an instance in the namespace.
     * It can be for example the name of a class defined by the international standard
     * referenced by the {@linkplain #getAuthority() authority} citation.
     *
     * <p>The default implementation returns the code specified at construction time;</p>
     *
     * @return The code given at construction time, or {@code null} if none.
     */
    @Override
    public String getCode() {
        return code;
    }

    /**
     * Version identifier for the namespace, as specified by the code authority.
     * When appropriate, the edition is identified by the effective date, coded
     * using ISO 8601 date format.
     *
     * @return A version inferred from the authority given at construction time, or {@code null} if none.
     */
    @Override
    public String getVersion() {
        if (authority != null) {
            final InternationalString version = authority.getEdition();
            if (version != null) {
                return version.toString();
            }
        }
        return null;
    }

    /**
<<<<<<< HEAD
=======
     * Returns a natural language description of the meaning of the code value.
     *
     * @return Natural language description, or {@code null} if none.
     *
     * @since 0.5
     */
    @Override
    public InternationalString getDescription() {
        return null;
    }

    /**
     * An optional free text.
     *
     * @since 0.6
     */
    @Override
    public InternationalString getRemarks() {
        return null;
    }

    /**
     * {@code true} if this identifier is deprecated.
     *
     * @since 0.6
     */
    @Override
    public boolean isDeprecated() {
        return isDeprecated;
    }

    /**
>>>>>>> 10ed1cd1
     * Returns {@code true} if the given object is of the same class than this
     * {@code SimpleIdentifier} and has the same values.
     *
     * @param  obj The object to compare with this {@code SimpleIdentifier} for equality.
     * @return {@code true} if both objects are equal.
     */
    @Override
    public boolean equals(final Object obj) {
        if (obj != null && obj.getClass() == getClass()) {
            final SimpleIdentifier that = (SimpleIdentifier) obj;
            return Objects.equals(code, that.code) &&
                   Objects.equals(authority, that.authority) &&
                   isDeprecated == that.isDeprecated;
        }
        return false;
    }

    /**
     * Returns a hash code value for this identifier.
     *
     * @return A hash code value for this identifier.
     */
    @Override
    public int hashCode() {
        return Objects.hash(authority, code, isDeprecated) ^ (int) serialVersionUID;
    }

    /**
     * Returns a string representation of this identifier.
     */
    @Debug
    @Override
    public String toString() {
        final String classname = Classes.getShortClassName(this);
        final StringBuilder buffer = new StringBuilder(classname.length() + CharSequences.length(code) + 10);
        buffer.append(classname).append('[');
        final String codespace = getCodeSpace(); // Subclasses may have overridden this method.
        boolean open = false;
        if (codespace != null) {
            buffer.append('“').append(codespace);
            open = true;
        }
        if (code != null) {
            buffer.append(open ? DEFAULT_SEPARATOR : '“').append(code);
            open = true;
        }
        if (open) {
            buffer.append('”');
        }
        appendToString(buffer);
        return buffer.append(']').toString();
    }

    /**
     * Invoked by {@link #toString()} in order to allow subclasses to add additional information.
     * This method is invoked just before the final {@code ']'} is appended to the buffer.
     *
     * @param buffer A buffer filled with the {@link #toString()} characters,
     *               that subclasses can update.
     */
    protected void appendToString(final StringBuilder buffer) {
    }

    /**
     * Returns a pseudo Well Known Text for this identifier.
     * While this method is not defined in the {@link Identifier} interface, it is often
     * defined in related interfaces like {@link org.opengis.referencing.IdentifiedObject}.
     *
     * @return Pseudo Well Known Text for this identifier.
     */
    public String toWKT() {
        final StringBuilder buffer = new StringBuilder(40).append("Id[");   // Consistent with WKTKeywords.Id.
        append(buffer, Citations.getIdentifier(authority, true));           // Do not invoke getCodeSpace().
        append(buffer.append(", "), code);
        return buffer.append(']').toString();
    }

    /**
     * Appends the given value in the given buffer between quotes, except if the
     * given value is null in which case {@code null} is appended without quotes.
     */
    private static void append(final StringBuilder buffer, final String value) {
        if (value == null) {
            buffer.append("null");
        } else {
            buffer.append('"').append(value).append('"');
        }
    }
}<|MERGE_RESOLUTION|>--- conflicted
+++ resolved
@@ -44,11 +44,7 @@
  * @version 0.6
  * @module
  */
-<<<<<<< HEAD
-public class SimpleIdentifier implements ReferenceIdentifier, Serializable {
-=======
-public class SimpleIdentifier implements Identifier, Deprecable, Serializable {
->>>>>>> 10ed1cd1
+public class SimpleIdentifier implements ReferenceIdentifier, Deprecable, Serializable {
     /**
      * For cross-version compatibility.
      */
@@ -151,20 +147,6 @@
     }
 
     /**
-<<<<<<< HEAD
-=======
-     * Returns a natural language description of the meaning of the code value.
-     *
-     * @return Natural language description, or {@code null} if none.
-     *
-     * @since 0.5
-     */
-    @Override
-    public InternationalString getDescription() {
-        return null;
-    }
-
-    /**
      * An optional free text.
      *
      * @since 0.6
@@ -185,7 +167,6 @@
     }
 
     /**
->>>>>>> 10ed1cd1
      * Returns {@code true} if the given object is of the same class than this
      * {@code SimpleIdentifier} and has the same values.
      *
