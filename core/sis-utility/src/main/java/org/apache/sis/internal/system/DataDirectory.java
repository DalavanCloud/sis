--- conflicted
+++ resolved
@@ -118,7 +118,11 @@
      * @since 0.8
      */
     public static String getenv() throws SecurityException {
-        return AccessController.doPrivileged((PrivilegedAction<String>) () -> System.getenv(ENV));
+        return AccessController.doPrivileged(new PrivilegedAction<String>() {
+            @Override public String run() {
+                return System.getenv(ENV);
+            }
+        });
     }
 
     /**
@@ -147,15 +151,7 @@
      */
     public static synchronized Path getRootDirectory() {
         if (rootDirectory == null) try {
-<<<<<<< HEAD
-            final String dir = AccessController.doPrivileged(new PrivilegedAction<String>() {
-                @Override public String run() {
-                    return System.getenv(ENV);
-                }
-            });
-=======
             final String dir = getenv();
->>>>>>> 9f7c1d2e
             if (dir == null || dir.isEmpty()) {
                 warning("getRootDirectory", null, Messages.Keys.DataDirectoryNotSpecified_1, ENV);
             } else try {
