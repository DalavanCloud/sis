/*
 * Licensed to the Apache Software Foundation (ASF) under one or more
 * contributor license agreements.  See the NOTICE file distributed with
 * this work for additional information regarding copyright ownership.
 * The ASF licenses this file to You under the Apache License, Version 2.0
 * (the "License"); you may not use this file except in compliance with
 * the License.  You may obtain a copy of the License at
 *
 *     http://www.apache.org/licenses/LICENSE-2.0
 *
 * Unless required by applicable law or agreed to in writing, software
 * distributed under the License is distributed on an "AS IS" BASIS,
 * WITHOUT WARRANTIES OR CONDITIONS OF ANY KIND, either express or implied.
 * See the License for the specific language governing permissions and
 * limitations under the License.
 */
package org.apache.sis.util.iso;

import java.util.Map;
import java.util.HashMap;
import java.util.SortedMap;
import java.util.Locale;
import java.util.Properties;
import java.util.ResourceBundle;
import java.util.MissingResourceException;
import java.io.IOException;
import java.io.InputStream;
import java.lang.reflect.Array;
import java.lang.reflect.InvocationTargetException;
import java.lang.reflect.UndeclaredThrowableException;
import org.opengis.annotation.UML;
import org.opengis.util.CodeList;
import org.opengis.util.NameFactory;
import org.opengis.util.GenericName;
import org.opengis.util.InternationalString;
import org.opengis.util.Enumerated;
import org.opengis.metadata.Identifier;
import org.apache.sis.util.Static;
import org.apache.sis.util.Locales;
import org.apache.sis.util.CharSequences;
import org.apache.sis.util.ArgumentChecks;
import org.apache.sis.util.logging.Logging;
import org.apache.sis.util.resources.Errors;
import org.apache.sis.util.collection.BackingStoreException;
import org.apache.sis.internal.system.DefaultFactories;


/**
 * Static methods working on GeoAPI types and {@link CodeList} values.
 * This class provides:
 *
 * <ul>
 *   <li>{@link #getStandardName(Class)}, {@link #getListName(Enumerated)} and {@link #getCodeName(Enumerated)}
 *       for fetching ISO names if possible.</li>
 *   <li>{@link #getCodeTitle(Enumerated)}, {@link #getDescription(Enumerated)} and
 *       {@link #getDescription(Class)} for fetching human-readable descriptions.</li>
 *   <li>{@link #forStandardName(String)} and {@link #forCodeName(Class, String, boolean)} for
 *       fetching an instance from a name (converse of above {@code get} methods).</li>
 * </ul>
 *
 * @author  Martin Desruisseaux (IRD, Geomatys)
 * @since   0.3 (derived from geotk-3.19)
 * @version 0.5
 * @module
 */
public final class Types extends Static {
    /**
     * The separator character between class name and attribute name in resource files.
     */
    private static final char SEPARATOR = '.';

    /**
     * The types for ISO 19115 UML identifiers. The keys are UML identifiers. Values
     * are either class names as {@link String} objects, or the {@link Class} instances.
     * This map will be built only when first needed.
     *
     * @see #forStandardName(String)
     */
    private static Map<Object,Object> typeForNames;

    /**
     * Do not allow instantiation of this class.
     */
    private Types() {
    }

    /**
     * Returns the ISO name for the given class, or {@code null} if none.
     * This method can be used for GeoAPI interfaces or {@link CodeList}.
     *
     * <div class="note"><b>Examples:</b>
     * <ul>
     *   <li><code>getStandardName({@linkplain org.opengis.metadata.citation.Citation}.class)</code>
     *       (an interface) returns {@code "CI_Citation"}.</li>
     *   <li><code>getStandardName({@linkplain org.opengis.referencing.cs.AxisDirection}.class)</code>
     *       (a code list) returns {@code "CS_AxisDirection"}.</li>
     * </ul>
     * </div>
     *
     * This method looks for the {@link UML} annotation on the given type. It does not search for
     * parent classes or interfaces if the given type is not directly annotated (i.e. {@code @UML}
     * annotations are not inherited). If no annotation is found, then this method does not fallback
     * on the Java name since, as the name implies, this method is about standard names.
     *
     * @param  type The GeoAPI interface or code list from which to get the ISO name, or {@code null}.
     * @return The ISO name for the given type, or {@code null} if none or if the given type is {@code null}.
     *
     * @see #forStandardName(String)
     */
    public static String getStandardName(final Class<?> type) {
        if (type != null) {
            final UML uml = type.getAnnotation(UML.class);
            if (uml != null) {
                final String id = uml.identifier();
                if (id != null && !id.isEmpty()) {
                    /*
                     * Workaround: I though that annotation strings were interned like any other constants,
                     * but it does not seem to be the case as of JDK7.  To verify if this explicit call to
                     * String.intern() is still needed in a future JDK release, see the workaround comment
                     * in the org.apache.sis.metadata.PropertyAccessor.name(…) method.
                     */
                    return id.intern();
                }
            }
        }
        return null;
    }

    /**
     * Returns the ISO classname (if available) or the Java classname (as a fallback) of the given
     * enumeration or code list value. This method uses the {@link UML} annotation if it exists, or
     * fallback on the {@linkplain Class#getSimpleName() simple class name} otherwise.
     *
     * <div class="note"><b>Examples:</b>
     * <ul>
     *   <li>{@code getListName(ParameterDirection.IN_OUT)}      returns {@code "SV_ParameterDirection"}.</li>
     *   <li>{@code getListName(AxisDirection.NORTH)}            returns {@code "CS_AxisDirection"}.</li>
     *   <li>{@code getListName(CharacterSet.UTF_8)}             returns {@code "MD_CharacterSetCode"}.</li>
     *   <li>{@code getListName(ImagingCondition.BLURRED_IMAGE)} returns {@code "MD_ImagingConditionCode"}.</li>
     * </ul>
     * </div>
     *
     * @param  code The code for which to get the class name, or {@code null}.
     * @return The ISO (preferred) or Java (fallback) class name, or {@code null} if the given code is null.
     */
    public static String getListName(final Enumerated code) {
        if (code == null) {
            return null;
        }
        final Class<?> type = (code instanceof Enum<?>) ? ((Enum<?>) code).getDeclaringClass() : code.getClass();
        final String id = getStandardName(type);
        return (id != null) ? id : type.getSimpleName();
    }

    /**
     * Returns the ISO name (if available) or the Java name (as a fallback) of the given enumeration or code list
     * value. If the value has no {@link UML} identifier, then the programmatic name is used as a fallback.
     *
     * <div class="note"><b>Examples:</b>
     * <ul>
     *   <li>{@code getCodeName(ParameterDirection.IN_OUT)}      returns {@code "in/out"}.</li>
     *   <li>{@code getCodeName(AxisDirection.NORTH)}            returns {@code "north"}.</li>
     *   <li>{@code getCodeName(CharacterSet.UTF_8)}             returns {@code "utf8"}.</li>
     *   <li>{@code getCodeName(ImagingCondition.BLURRED_IMAGE)} returns {@code "blurredImage"}.</li>
     * </ul>
     * </div>
     *
     * @param  code The code for which to get the name, or {@code null}.
     * @return The UML identifiers or programmatic name for the given code,
     *         or {@code null} if the given code is null.
     *
     * @see #getCodeLabel(Enumerated)
     * @see #getCodeTitle(Enumerated)
     * @see #getDescription(Enumerated)
     * @see #forCodeName(Class, String, boolean)
     */
    public static String getCodeName(final Enumerated code) {
        if (code == null) {
            return null;
        }
        final String id = code.identifier();
        return (id != null && !id.isEmpty()) ? id : code.name();
    }

    /**
     * Returns a unlocalized title for the given enumeration or code list value.
     * This method builds a title using heuristics rules, which should give reasonable
     * results without the need of resource bundles. For better results, consider using
     * {@link #getCodeTitle(Enumerated)} instead.
     *
     * <p>The current heuristic implementation iterates over {@linkplain CodeList#names() all code names},
     * selects the longest one excluding the {@linkplain CodeList#name() field name} if possible, then
     * {@linkplain CharSequences#camelCaseToSentence(CharSequence) makes a sentence} from that name.</p>
     *
     * <div class="note"><b>Examples:</b>
     * <ul>
     *   <li>{@code getCodeLabel(AxisDirection.NORTH)} returns {@code "North"}.</li>
     *   <li>{@code getCodeLabel(CharacterSet.UTF_8)} returns {@code "UTF-8"}.</li>
     *   <li>{@code getCodeLabel(ImagingCondition.BLURRED_IMAGE)} returns {@code "Blurred image"}.</li>
     * </ul>
     * </div>
     *
     * @param  code The code from which to get a title, or {@code null}.
     * @return A unlocalized title for the given code, or {@code null} if the given code is null.
     *
     * @see #getCodeName(Enumerated)
     * @see #getCodeTitle(Enumerated)
     * @see #getDescription(Enumerated)
     */
    public static String getCodeLabel(final Enumerated code) {
        if (code == null) {
            return null;
        }
        String id = code.identifier();
        final String name = code.name();
        if (id == null) {
            id = name;
        }
        for (final String candidate : code.names()) {
            if (!candidate.equals(name) && candidate.length() >= id.length()) {
                id = candidate;
            }
        }
        return CharSequences.camelCaseToSentence(id).toString();
    }

    /**
     * Returns the title of the given enumeration or code list value. Title are usually much shorter than descriptions.
     * English titles are often the same than the {@linkplain #getCodeLabel(Enumerated) code labels}.
     *
     * @param  code The code for which to get the title, or {@code null}.
     * @return The title, or {@code null} if the given code is null.
     *
     * @see #getDescription(Enumerated)
     */
    public static InternationalString getCodeTitle(final Enumerated code) {
        return (code != null) ? new CodeTitle(code) : null;
    }

    /**
     * Returns the description of the given enumeration or code list value, or {@code null} if none.
     * For a description of the code list as a whole instead than a particular code,
     * see {@link Types#getDescription(Class)}.
     *
     * @param  code The code for which to get the localized description, or {@code null}.
     * @return The description, or {@code null} if none or if the given code is null.
     *
     * @see #getCodeTitle(Enumerated)
     * @see #getDescription(Class)
     */
    public static InternationalString getDescription(final Enumerated code) {
        if (code != null) {
            final String resources = getResources(code.getClass().getName());
            if (resources != null) {
                return new Description(resources, resourceKey(code));
            }
        }
        return null;
    }

    /**
     * Returns a description for the given class, or {@code null} if none.
     * This method can be used for GeoAPI interfaces or {@link CodeList}.
     *
     * @param  type The GeoAPI interface or code list from which to get the description, or {@code null}.
     * @return The description, or {@code null} if none or if the given type is {@code null}.
     *
     * @see #getDescription(Enumerated)
     */
    public static InternationalString getDescription(final Class<?> type) {
        final String name = getStandardName(type);
        if (name != null) {
            final String resources = getResources(type.getName());
            if (resources != null) {
                return new Description(resources, name);
            }
        }
        return null;
    }

    /**
     * Returns a description for the given property, or {@code null} if none.
     * The given type shall be a GeoAPI interface, and the given property shall
     * be a UML identifier. If any of the input argument is {@code null}, then
     * this method returns {@code null}.
     *
     * @param  type     The GeoAPI interface from which to get the description of a property, or {@code null}.
     * @param  property The ISO name of the property for which to get the description, or {@code null}.
     * @return The description, or {@code null} if none or if the given type or property name is {@code null}.
     */
    public static InternationalString getDescription(final Class<?> type, final String property) {
        if (property != null) {
            final String name = getStandardName(type);
            if (name != null) {
                final String resources = getResources(type.getName());
                if (resources != null) {
                    return new Description(resources, name + SEPARATOR + property);
                }
            }
        }
        return null;
    }

    /**
     * The {@link InternationalString} returned by the {@code Types.getDescription(…)} methods.
     *
     * @author  Martin Desruisseaux (Geomatys)
     * @since   0.3
     * @version 0.3
     * @module
     */
    private static class Description extends ResourceInternationalString {
        /**
         * For cross-version compatibility.
         */
        private static final long serialVersionUID = -6202647167398898834L;

        /**
         * The class loader to use for fetching GeoAPI resources.
         * Since the resources are bundled in the GeoAPI JAR file,
         * we use the instance that loaded GeoAPI for more determinist behavior.
         */
        private static final ClassLoader CLASSLOADER = UML.class.getClassLoader();

        /**
         * Creates a new international string from the specified resource bundle and key.
         *
         * @param resources The name of the resource bundle, as a fully qualified class name.
         * @param key       The key for the resource to fetch.
         */
        Description(final String resources, final String key) {
            super(resources, key);
        }

        /**
         * Loads the resources using the class loader used for loading GeoAPI interfaces.
         */
        @Override
        protected final ResourceBundle getBundle(final Locale locale) {
            return ResourceBundle.getBundle(resources, locale, CLASSLOADER);
        }

        /**
         * Returns the description for the given locale, or fallback on a default description
         * if no resources exist for that locale.
         */
        @Override
        public final String toString(final Locale locale) {
            try {
                return super.toString(locale);
            } catch (MissingResourceException e) {
                Logging.recoverableException(ResourceInternationalString.class, "toString", e);
                return fallback();
            }
        }

        /**
         * Returns a fallback if no resource is found.
         */
        String fallback() {
            return CharSequences.camelCaseToSentence(key.substring(key.lastIndexOf(SEPARATOR) + 1)).toString();
        }
    }

    /**
     * The {@link InternationalString} returned by the {@code Types.getCodeTitle(…)} method.
     * The code below is a duplicated - in a different way - of {@code CodeListProxy(CodeList)}
     * constructor ({@link org.apache.sis.internal.jaxb.code package}). This duplication exists
     * because {@code CodeListProxy} constructor stores more information in an opportunist way.
     * If this method is updated, please update {@code CodeListProxy(CodeList)} accordingly.
     *
     * @author  Martin Desruisseaux (Geomatys)
     * @since   0.3
     * @version 0.3
     * @module
     */
    private static final class CodeTitle extends Description {
        /**
         * For cross-version compatibility.
         */
        private static final long serialVersionUID = 3306532357801489365L;

        /**
         * The code list for which to create a title.
         */
        private final Enumerated code;

        /**
         * Creates a new international string for the given code list element.
         *
         * @param code The code list for which to create a title.
         */
        CodeTitle(final Enumerated code) {
            super("org.opengis.metadata.CodeLists", resourceKey(code));
            this.code = code;
        }

        /**
         * Returns a fallback if no resource is found.
         */
        @Override
        String fallback() {
            return getCodeLabel(code);
        }
    }

    /**
     * Returns the resource name for the given GeoAPI type, or {@code null} if none.
     *
     * @param  classname The fully qualified name of the GeoAPI type.
     * @return The resource bundle to load, or {@code null} if none.
     */
    static String getResources(final String classname) {
        String resources = "org.opengis.metadata.Descriptions";
        if (classname.regionMatches(0, resources, 0, 21)) { // 21 is the location after the last dot.
            return resources;
        }
        // Add more checks here (maybe in a loop) if there is more resource candidates.
        return null;
    }

    /**
     * Returns the resource key for the given code list.
     */
    static String resourceKey(final Enumerated code) {
        String key = getCodeName(code);
        if (key.indexOf(SEPARATOR) < 0) {
            key = getListName(code) + SEPARATOR + key;
        }
        return key;
    }

    /**
     * Returns all known values for the given type of code list or enumeration.
     * Note that the size of the returned array may growth between different invocations of this method,
     * since users can add their own codes to an existing list.
     *
     * {@note This method works with both <code>Enum</code> and <code>CodeList</code>. However if the type
     *        is known to be an <code>Enum</code>, then the standard <code>Class.getEnumConstants()</code>
     *        method is more efficient.}
     *
     * @param <T> The compile-time type given as the {@code codeType} parameter.
     * @param codeType The type of code list or enumeration.
     * @return The list of values for the given code list or enumeration, or an empty array if none.
     *
     * @see Class#getEnumConstants()
     */
    @SuppressWarnings("unchecked")
    public static <T extends Enumerated> T[] getCodeValues(final Class<T> codeType) {
        Object values;
        try {
            values = codeType.getMethod("values", (Class<?>[]) null).invoke(null, (Object[]) null);
        } catch (InvocationTargetException e) {
            final Throwable cause = e.getCause();
            if (cause instanceof RuntimeException) {
                throw (RuntimeException) cause;
            }
            if (cause instanceof Error) {
                throw (Error) cause;
            }
            throw new UndeclaredThrowableException(cause);
        } catch (NoSuchMethodException e) {
            values = Array.newInstance(codeType, 0);
        } catch (IllegalAccessException e) {
            values = Array.newInstance(codeType, 0);
        }
        return (T[]) values;
    }

    /**
     * Returns the GeoAPI interface for the given ISO name, or {@code null} if none.
     * The identifier argument shall be the value documented in the {@link UML#identifier()}
     * annotation associated with the GeoAPI interface.
     *
     * <div class="note"><b>Examples:</b>
     * <ul>
     *   <li>{@code forStandardName("CI_Citation")}      returns <code>{@linkplain org.opengis.metadata.citation.Citation}.class</code></li>
     *   <li>{@code forStandardName("CS_AxisDirection")} returns <code>{@linkplain org.opengis.referencing.cs.AxisDirection}.class</code></li>
     * </ul>
     * </div>
     *
     * Only identifiers for the stable part of GeoAPI are recognized. This method does not handle
     * the identifiers for the {@code geoapi-pending} module.
     *
     * @param  identifier The ISO {@linkplain UML} identifier, or {@code null}.
     * @return The GeoAPI interface, or {@code null} if the given identifier is {@code null} or unknown.
     */
    public static synchronized Class<?> forStandardName(final String identifier) {
        if (identifier == null) {
            return null;
        }
        if (typeForNames == null) {
            final Class<UML> c = UML.class;
            final InputStream in = c.getResourceAsStream("class-index.properties");
            if (in == null) {
                throw new MissingResourceException("class-index.properties", c.getName(), identifier);
            }
            final Properties props = new Properties();
            try {
                props.load(in);
                in.close();
            } catch (IOException e) {
                throw new BackingStoreException(e);
            } catch (IllegalArgumentException e) {
                throw new BackingStoreException(e);
            }
            typeForNames = new HashMap<Object,Object>(props);
        }
        final Object value = typeForNames.get(identifier);
        if (value == null || value instanceof Class<?>) {
            return (Class<?>) value;
        }
        final Class<?> type;
        try {
            type = Class.forName((String) value);
        } catch (ClassNotFoundException e) {
            throw new TypeNotPresentException((String) value, e);
        }
        typeForNames.put(identifier, type);
        return type;
    }

    /**
     * Returns the enumeration value of the given type that matches the given name, or {@code null} if none.
     * This method is similar to the standard {@code Enum.valueOf(…)} method, except that this method is more
     * tolerant on string comparisons:
     *
     * <ul>
     *   <li>Name comparisons are case-insensitive.</li>
     *   <li>Only {@linkplain Character#isLetterOrDigit(int) letter and digit} characters are compared.
     *       Spaces and punctuation characters like {@code '_'} and {@code '-'} are ignored.</li>
     * </ul>
     *
     * If there is no match, this method returns {@code null} — it does not thrown an exception,
     * unless the given class is not an enumeration.
     *
     * @param <T>      The compile-time type given as the {@code enumType} parameter.
     * @param enumType The type of enumeration.
     * @param name     The name of the enumeration value to obtain, or {@code null}.
     * @return A value matching the given name, or {@code null} if the name is null
     *         or if no matching enumeration is found.
     *
     * @see Enum#valueOf(Class, String)
     *
     * @since 0.5
     */
    public static <T extends Enum<T>> T forEnumName(final Class<T> enumType, String name) {
        name = CharSequences.trimWhitespaces(name);
        if (name != null && !name.isEmpty()) try {
            return Enum.valueOf(enumType, name);
        } catch (IllegalArgumentException e) {
<<<<<<< HEAD
            final Enum<?>[] values;
            try {
                values = (Enum<?>[]) enumType.getMethod("values", (Class[]) null).invoke((Object[]) null);
            } catch (Exception r) { // (ReflectiveOperationException | ClassCastException) on the JDK7 branch.
                // Should never happen, except if 'enumType' is not an Enum.
=======
            final T[] values = enumType.getEnumConstants();
            if (values == null) {
>>>>>>> 7cf6a075
                throw e;
            }
            if (values instanceof Enumerated[]) {
                for (final Enumerated code : (Enumerated[]) values) {
                    for (final String candidate : code.names()) {
                        if (CodeListFilter.accept(candidate, name)) {
                            return enumType.cast(code);
                        }
                    }
                }
            } else {
                for (final Enum<?> code : values) {
                    if (CodeListFilter.accept(code.name(), name)) {
                        return enumType.cast(code);
                    }
                }
            }
        }
        return null;
    }

    /**
     * Returns the code of the given type that matches the given name, or optionally returns a new one if none
     * match the name. This method performs the same work than the GeoAPI {@code CodeList.valueOf(…)} method,
     * except that this method is more tolerant on string comparisons when looking for an existing code:
     *
     * <ul>
     *   <li>Name comparisons are case-insensitive.</li>
     *   <li>Only {@linkplain Character#isLetterOrDigit(int) letter and digit} characters are compared.
     *       Spaces and punctuation characters like {@code '_'} and {@code '-'} are ignored.</li>
     * </ul>
     *
     * If no match is found, then a new code is created only if the {@code canCreate} argument is {@code true}.
     * Otherwise this method returns {@code null}.
     *
     * @param <T>        The compile-time type given as the {@code codeType} parameter.
     * @param codeType   The type of code list.
     * @param name       The name of the code to obtain, or {@code null}.
     * @param canCreate  {@code true} if this method is allowed to create new code.
     * @return A code matching the given name, or {@code null} if the name is null
     *         or if no matching code is found and {@code canCreate} is {@code false}.
     *
     * @see CodeList#valueOf(Class, String)
     */
    public static <T extends CodeList<T>> T forCodeName(final Class<T> codeType, String name, final boolean canCreate) {
        name = CharSequences.trimWhitespaces(name);
        if (name == null || name.isEmpty()) {
            return null;
        }
        return CodeList.valueOf(codeType, new CodeListFilter(name, canCreate));
    }

    /**
     * Returns an international string for the values in the given properties map, or {@code null} if none.
     * This method is used when a property in a {@link java.util.Map} may have many localized variants.
     * For example the given map may contains a {@code "remarks"} property defined by values associated to
     * the {@code "remarks_en"} and {@code "remarks_fr"} keys, for English and French locales respectively.
     *
     * <p>If the given map is {@code null}, then this method returns {@code null}.
     * Otherwise this method iterates over the entries having a key that starts with the specified prefix,
     * followed by the {@code '_'} character. For each such key:</p>
     *
     * <ul>
     *   <li>If the key is exactly equals to {@code prefix}, selects {@link Locale#ROOT}.</li>
     *   <li>Otherwise the characters after {@code '_'} are parsed as an ISO language and country code
     *       by the {@link Locales#parse(String, int)} method. Note that 3-letters codes are replaced
     *       by their 2-letters counterparts on a <cite>best effort</cite> basis.</li>
     *   <li>The value for the decoded locale is added in the international string to be returned.</li>
     * </ul>
     *
     * @param  properties The map from which to get the string values for an international string, or {@code null}.
     * @param  prefix     The prefix of keys to use for creating the international string.
     * @return The international string, or {@code null} if the given map is null or does not contain values
     *         associated to keys starting with the given prefix.
     * @throws IllegalArgumentException If a key starts by the given prefix and:
     *         <ul>
     *           <li>The key suffix is an illegal {@link Locale} code,</li>
     *           <li>or the value associated to that key is a not a {@link CharSequence}.</li>
     *         </ul>
     *
     * @see Locales#parse(String, int)
     * @see DefaultInternationalString#DefaultInternationalString(Map)
     *
     * @since 0.4
     */
    public static InternationalString toInternationalString(Map<String,?> properties, final String prefix)
            throws IllegalArgumentException
    {
        ArgumentChecks.ensureNonEmpty("prefix", prefix);
        if (properties == null) {
            return null;
        }
        /*
         * If the given map is an instance of SortedMap using the natural ordering of keys,
         * we can skip all keys that lexicographically precedes the given prefix.
         */
        boolean isSorted = false;
        if (properties instanceof SortedMap<?,?>) {
            final SortedMap<String,?> sorted = (SortedMap<String,?>) properties;
            if (sorted.comparator() == null) { // We want natural ordering.
                properties = sorted.tailMap(prefix);
                isSorted = true;
            }
        }
        /*
         * Now iterates over the map entry and lazily create the InternationalString
         * only when first needed. In most cases, we have 0 or 1 matching entry.
         */
        CharSequence i18n = null;
        Locale firstLocale = null;
        DefaultInternationalString dis = null;
        final int offset = prefix.length();
        for (final Map.Entry<String,?> entry : properties.entrySet()) {
            final String key = entry.getKey();
            if (key == null) {
                continue; // Tolerance for Map that accept null keys.
            }
            if (!key.startsWith(prefix)) {
                if (isSorted) break; // If the map is sorted, there is no need to check next entries.
                continue;
            }
            final Locale locale;
            if (key.length() == offset) {
                locale = Locale.ROOT;
            } else {
                final char c = key.charAt(offset);
                if (c != '_') {
                    if (isSorted && c > '_') break;
                    continue;
                }
                final int s = offset + 1;
                try {
                    locale = Locales.parse(key, s);
                } catch (RuntimeException e) { // IllformedLocaleException on the JDK7 branch.
                    throw new IllegalArgumentException(Errors.getResources(properties).getString(
                            Errors.Keys.IllegalLanguageCode_1, '(' + key.substring(0, s) + '）' + key.substring(s), e));
                }
            }
            final Object value = entry.getValue();
            if (value != null) {
                if (!(value instanceof CharSequence)) {
                    throw new IllegalArgumentException(Errors.getResources(properties)
                            .getString(Errors.Keys.IllegalPropertyClass_2, key, value.getClass()));
                }
                if (i18n == null) {
                    i18n = (CharSequence) value;
                    firstLocale = locale;
                } else {
                    if (dis == null) {
                        dis = new DefaultInternationalString();
                        dis.add(firstLocale, i18n);
                        i18n = dis;
                    }
                    dis.add(locale, (CharSequence) value);
                }
            }
        }
        return toInternationalString(i18n);
    }

    /**
     * Returns the given characters sequence as an international string. If the given sequence is
     * null or an instance of {@link InternationalString}, this this method returns it unchanged.
     * Otherwise, this method copies the {@link InternationalString#toString()} value in a new
     * {@link SimpleInternationalString} instance and returns it.
     *
     * @param  string The characters sequence to convert, or {@code null}.
     * @return The given sequence as an international string,
     *         or {@code null} if the given sequence was null.
     *
     * @see DefaultNameFactory#createInternationalString(Map)
     */
    public static InternationalString toInternationalString(final CharSequence string) {
        if (string == null || string instanceof InternationalString) {
            return (InternationalString) string;
        }
        return new SimpleInternationalString(string.toString());
    }

    /**
     * Returns the given array of {@code CharSequence}s as an array of {@code InternationalString}s.
     * If the given array is null or an instance of {@code InternationalString[]}, then this method
     * returns it unchanged. Otherwise a new array of type {@code InternationalString[]} is created
     * and every elements from the given array is copied or
     * {@linkplain #toInternationalString(CharSequence) casted} in the new array.
     *
     * <p>If a defensive copy of the {@code strings} array is wanted, then the caller needs to check
     * if the returned array is the same instance than the one given in argument to this method.</p>
     *
     * @param  strings The characters sequences to convert, or {@code null}.
     * @return The given array as an array of type {@code InternationalString[]},
     *         or {@code null} if the given array was null.
     */
    public static InternationalString[] toInternationalStrings(final CharSequence... strings) {
        if (strings == null || strings instanceof InternationalString[]) {
            return (InternationalString[]) strings;
        }
        final InternationalString[] copy = new InternationalString[strings.length];
        for (int i=0; i<strings.length; i++) {
            copy[i] = toInternationalString(strings[i]);
        }
        return copy;
    }

    /**
     * Converts the given value to an array of generic names. If the given value is an instance of
     * {@link GenericName}, {@link String} or any other type enumerated below, then it is converted
     * and returned in an array of length 1. If the given value is an array or a collection, then an
     * array of same length is returned where each element has been converted.
     *
     * <p>Allowed types or element types are:</p>
     * <ul>
     *   <li>{@link GenericName}, to be casted and returned as-is.</li>
     *   <li>{@link CharSequence} (usually a {@link String} or an {@link InternationalString}),
     *       to be parsed as a generic name using the {@link DefaultNameSpace#DEFAULT_SEPARATOR ':'} separator.</li>
     *   <li>{@link Identifier}, its {@linkplain Identifier#getCode() code} to be parsed as a generic name
     *       using the {@link DefaultNameSpace#DEFAULT_SEPARATOR ':'} separator.</li>
     * </ul>
     *
     * If {@code value} is an array or a collection containing {@code null} elements,
     * then the corresponding element in the returned array will also be {@code null}.
     *
     * @param  value The object to cast into an array of generic names, or {@code null}.
     * @param  factory The factory to use for creating names, or {@code null} for the default.
     * @return The generic names, or {@code null} if the given {@code value} was null.
     *         Note that it may be the {@code value} reference itself casted to {@code GenericName[]}.
     * @throws ClassCastException if {@code value} can't be casted.
     *
     * @deprecated Moved to {@link DefaultNameFactory#toGenericNames(Object)}.
     */
    @Deprecated
    public static GenericName[] toGenericNames(Object value, NameFactory factory) throws ClassCastException {
        if (value == null) {
            return null;
        }
        if (!(factory instanceof DefaultNameFactory)) {
            factory = DefaultFactories.SIS_NAMES;
        }
       return ((DefaultNameFactory) factory).toGenericNames(value);
    }
}<|MERGE_RESOLUTION|>--- conflicted
+++ resolved
@@ -549,16 +549,8 @@
         if (name != null && !name.isEmpty()) try {
             return Enum.valueOf(enumType, name);
         } catch (IllegalArgumentException e) {
-<<<<<<< HEAD
-            final Enum<?>[] values;
-            try {
-                values = (Enum<?>[]) enumType.getMethod("values", (Class[]) null).invoke((Object[]) null);
-            } catch (Exception r) { // (ReflectiveOperationException | ClassCastException) on the JDK7 branch.
-                // Should never happen, except if 'enumType' is not an Enum.
-=======
             final T[] values = enumType.getEnumConstants();
             if (values == null) {
->>>>>>> 7cf6a075
                 throw e;
             }
             if (values instanceof Enumerated[]) {
