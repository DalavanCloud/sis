/*
 * Licensed to the Apache Software Foundation (ASF) under one or more
 * contributor license agreements.  See the NOTICE file distributed with
 * this work for additional information regarding copyright ownership.
 * The ASF licenses this file to You under the Apache License, Version 2.0
 * (the "License"); you may not use this file except in compliance with
 * the License.  You may obtain a copy of the License at
 *
 *     http://www.apache.org/licenses/LICENSE-2.0
 *
 * Unless required by applicable law or agreed to in writing, software
 * distributed under the License is distributed on an "AS IS" BASIS,
 * WITHOUT WARRANTIES OR CONDITIONS OF ANY KIND, either express or implied.
 * See the License for the specific language governing permissions and
 * limitations under the License.
 */
package org.apache.sis.util.iso;

import java.util.Map;
import java.util.HashMap;
import java.util.SortedMap;
import java.util.Locale;
import java.util.Properties;
import java.util.ResourceBundle;
import java.util.MissingResourceException;
import java.util.IllformedLocaleException;
import java.io.IOException;
import java.io.InputStream;
import java.lang.reflect.Array;
import java.lang.reflect.InvocationTargetException;
import java.lang.reflect.UndeclaredThrowableException;
import org.opengis.annotation.UML;
import org.opengis.util.CodeList;
import org.opengis.util.InternationalString;
import org.apache.sis.util.Static;
import org.apache.sis.util.Locales;
import org.apache.sis.util.CharSequences;
import org.apache.sis.util.ArgumentChecks;
import org.apache.sis.util.logging.Logging;
import org.apache.sis.util.resources.Errors;
import org.apache.sis.util.collection.BackingStoreException;
import org.apache.sis.internal.system.Loggers;

// Branch-dependent imports
import org.apache.sis.internal.jdk8.JDK8;


/**
 * Static methods working on GeoAPI types and {@link CodeList} values.
 * This class provides:
 *
 * <ul>
 *   <li>Methods for fetching the ISO name or description of a code list:<ul>
 *     <li>{@link #getStandardName(Class)}   for ISO name</li>
 *     <li>{@link #getListName(CodeList)}    for ISO name</li>
 *     <li>{@link #getDescription(Class)}    for a description</li>
 *   </ul></li>
 *   <li>Methods for fetching the ISO name or description of a code value:<ul>
 *     <li>{@link #getCodeName(CodeList)}    for ISO name,</li>
 *     <li>{@link #getCodeTitle(CodeList)}   for a label or title</li>
 *     <li>{@link #getDescription(CodeList)} for a more verbose description</li>
 *   </ul></li>
 *   <li>Methods for fetching an instance from a name (converse of above {@code get} methods):<ul>
 *     <li>{@link #forCodeName(Class, String, boolean)}</li>
 *     <li>{@link #forEnumName(Class, String)}</li>
 *   </ul></li>
 * </ul>
 *
 * <div class="section">Substituting a free text by a code list</div>
 * The ISO standard allows to substitute some character strings in the <cite>"free text"</cite> domain
 * by a {@link CodeList} value.
 *
 * <div class="note"><b>Example:</b>
 * in the following XML fragment, the {@code <gmi:type>} value is normally a {@code <gco:CharacterString>}
 * but has been replaced by a {@code SensorType} code below:
 *
 * {@preformat xml
 *   <gmi:MI_Instrument>
 *     <gmi:type>
 *       <gmi:MI_SensorTypeCode
 *           codeList="http://navigator.eumetsat.int/metadata_schema/eum/resources/Codelist/eum_gmxCodelists.xml#CI_SensorTypeCode"
 *           codeListValue="RADIOMETER">Radiometer</gmi:MI_SensorTypeCode>
 *     </gmi:type>
 *   </gmi:MI_Instrument>
 * }
 * </div>
 *
 * Such substitution can be done with:
 *
 * <ul>
 *   <li>{@link #getCodeTitle(CodeList)} for getting the {@link InternationalString} instance
 *       to store in a metadata property.</li>
 *   <li>{@link #forCodeTitle(CharSequence)} for retrieving the {@link CodeList} previously stored as an
 *       {@code InternationalString}.</li>
 * </ul>
 *
 * @author  Martin Desruisseaux (IRD, Geomatys)
 * @version 0.8
 * @since   0.3
 * @module
 */
public final class Types extends Static {
    /**
     * The separator character between class name and attribute name in resource files.
     */
    private static final char SEPARATOR = '.';

    /**
     * The types for ISO 19115 UML identifiers. The keys are UML identifiers. Values
     * are either class names as {@link String} objects, or the {@link Class} instances.
     * This map will be built only when first needed.
     *
     * @see #forStandardName(String)
     */
    private static Map<Object,Object> typeForNames;

    /**
     * Do not allow instantiation of this class.
     */
    private Types() {
    }

    /**
     * Returns the ISO name for the given class, or {@code null} if none.
     * This method can be used for GeoAPI interfaces or {@link CodeList}.
     *
     * <div class="note"><b>Examples:</b>
     * <ul>
     *   <li><code>getStandardName({@linkplain org.opengis.metadata.citation.Citation}.class)</code>
     *       (an interface) returns {@code "CI_Citation"}.</li>
     *   <li><code>getStandardName({@linkplain org.opengis.referencing.cs.AxisDirection}.class)</code>
     *       (a code list) returns {@code "CS_AxisDirection"}.</li>
     * </ul>
     * </div>
     *
     * This method looks for the {@link UML} annotation on the given type. It does not search for
     * parent classes or interfaces if the given type is not directly annotated (i.e. {@code @UML}
     * annotations are not inherited). If no annotation is found, then this method does not fallback
     * on the Java name since, as the name implies, this method is about standard names.
     *
     * @param  type  the GeoAPI interface or code list from which to get the ISO name, or {@code null}.
     * @return the ISO name for the given type, or {@code null} if none or if the given type is {@code null}.
     *
     * @see #forStandardName(String)
     */
    public static String getStandardName(final Class<?> type) {
        if (type != null) {
            final UML uml = type.getAnnotation(UML.class);
            if (uml != null) {
                final String id = uml.identifier();
                if (id != null && !id.isEmpty()) {
                    /*
                     * Workaround: I though that annotation strings were interned like any other constants,
                     * but it does not seem to be the case as of JDK7.  To verify if this explicit call to
                     * String.intern() is still needed in a future JDK release, see the workaround comment
                     * in the org.apache.sis.metadata.PropertyAccessor.name(…) method.
                     */
                    return id.intern();
                }
            }
        }
        return null;
    }

    /**
     * Returns the ISO classname (if available) or the Java classname (as a fallback) of the given
     * enumeration or code list value. This method uses the {@link UML} annotation if it exists, or
     * fallback on the {@linkplain Class#getSimpleName() simple class name} otherwise.
     *
     * <div class="note"><b>Examples:</b>
     * <ul>
     *   <li>{@code getListName(ParameterDirection.IN_OUT)}      returns {@code "SV_ParameterDirection"}.</li>
     *   <li>{@code getListName(AxisDirection.NORTH)}            returns {@code "CS_AxisDirection"}.</li>
     *   <li>{@code getListName(CharacterSet.UTF_8)}             returns {@code "MD_CharacterSetCode"}.</li>
     *   <li>{@code getListName(ImagingCondition.BLURRED_IMAGE)} returns {@code "MD_ImagingConditionCode"}.</li>
     * </ul>
     * </div>
     *
     * @param  code  the code for which to get the class name, or {@code null}.
     * @return the ISO (preferred) or Java (fallback) class name, or {@code null} if the given code is null.
     */
    public static String getListName(final CodeList<?> code) {
        if (code == null) {
            return null;
        }
        final Class<?> type = code.getClass();
        final String id = getStandardName(type);
        return (id != null) ? id : type.getSimpleName();
    }

    /**
     * Returns the ISO name (if available) or the Java name (as a fallback) of the given enumeration or code list
     * value. If the value has no {@link UML} identifier, then the programmatic name is used as a fallback.
     *
     * <div class="note"><b>Examples:</b>
     * <ul>
     *   <li>{@code getCodeName(ParameterDirection.IN_OUT)}      returns {@code "in/out"}.</li>
     *   <li>{@code getCodeName(AxisDirection.NORTH)}            returns {@code "north"}.</li>
     *   <li>{@code getCodeName(CharacterSet.UTF_8)}             returns {@code "utf8"}.</li>
     *   <li>{@code getCodeName(ImagingCondition.BLURRED_IMAGE)} returns {@code "blurredImage"}.</li>
     * </ul>
     * </div>
     *
     * @param  code  the code for which to get the name, or {@code null}.
     * @return the UML identifiers or programmatic name for the given code, or {@code null} if the given code is null.
     *
     * @see #getCodeLabel(CodeList)
     * @see #getCodeTitle(CodeList)
     * @see #getDescription(CodeList)
     * @see #forCodeName(Class, String, boolean)
     */
    public static String getCodeName(final CodeList<?> code) {
        if (code == null) {
            return null;
        }
        final String id = code.identifier();
        return (id != null && !id.isEmpty()) ? id : code.name();
    }

    /**
     * Returns a unlocalized title for the given enumeration or code list value.
     * This method builds a title using heuristics rules, which should give reasonable
     * results without the need of resource bundles. For better results, consider using
     * {@link #getCodeTitle(CodeList)} instead.
     *
     * <p>The current heuristic implementation iterates over {@linkplain CodeList#names() all code names},
     * selects the longest one excluding the {@linkplain CodeList#name() field name} if possible, then
     * {@linkplain CharSequences#camelCaseToSentence(CharSequence) makes a sentence} from that name.</p>
     *
     * <div class="note"><b>Examples:</b>
     * <ul>
     *   <li>{@code getCodeLabel(AxisDirection.NORTH)} returns {@code "North"}.</li>
     *   <li>{@code getCodeLabel(CharacterSet.UTF_8)} returns {@code "UTF-8"}.</li>
     *   <li>{@code getCodeLabel(ImagingCondition.BLURRED_IMAGE)} returns {@code "Blurred image"}.</li>
     * </ul>
     * </div>
     *
     * @param  code  the code from which to get a title, or {@code null}.
     * @return a unlocalized title for the given code, or {@code null} if the given code is null.
     *
     * @see #getCodeName(CodeList)
     * @see #getCodeTitle(CodeList)
     * @see #getDescription(CodeList)
     */
    public static String getCodeLabel(final CodeList<?> code) {
        if (code == null) {
            return null;
        }
        String id = code.identifier();
        final String name = code.name();
        if (id == null) {
            id = name;
        }
        for (final String candidate : code.names()) {
            if (!candidate.equals(name) && candidate.length() >= id.length()) {
                id = candidate;
            }
        }
        return CharSequences.camelCaseToSentence(id).toString();
    }

    /**
     * Returns the title of the given enumeration or code list value. Title are usually much shorter than descriptions.
     * English titles are often the same than the {@linkplain #getCodeLabel(CodeList) code labels}.
     *
     * <p>The code or enumeration value given in argument to this method can be retrieved from the returned title
     * with the {@link #forCodeTitle(CharSequence)} method. See <cite>Substituting a free text by a code list</cite>
     * in this class javadoc for more information.</p>
     *
     * @param  code  the code for which to get the title, or {@code null}.
     * @return the title, or {@code null} if the given code is null.
     *
     * @see #getDescription(CodeList)
     * @see #forCodeTitle(CharSequence)
     */
    public static InternationalString getCodeTitle(final CodeList<?> code) {
        return (code != null) ? new CodeTitle(code) : null;
    }

    /**
     * Returns the description of the given enumeration or code list value, or {@code null} if none.
     * For a description of the code list as a whole instead than a particular code,
     * see {@link Types#getDescription(Class)}.
     *
     * @param  code  the code for which to get the localized description, or {@code null}.
     * @return the description, or {@code null} if none or if the given code is null.
     *
     * @see #getCodeTitle(CodeList)
     * @see #getDescription(Class)
     */
    public static InternationalString getDescription(final CodeList<?> code) {
        if (code != null) {
            final String resources = getResources(code.getClass().getName());
            if (resources != null) {
                return new Description(resources, Description.resourceKey(code));
            }
        }
        return null;
    }

    /**
     * Returns a description for the given class, or {@code null} if none.
     * This method can be used for GeoAPI interfaces or {@link CodeList}.
     *
     * @param  type  the GeoAPI interface or code list from which to get the description, or {@code null}.
     * @return the description, or {@code null} if none or if the given type is {@code null}.
     *
     * @see #getDescription(CodeList)
     */
    public static InternationalString getDescription(final Class<?> type) {
        final String name = getStandardName(type);
        if (name != null) {
            final String resources = getResources(type.getName());
            if (resources != null) {
                return new Description(resources, name);
            }
        }
        return null;
    }

    /**
     * Returns a description for the given property, or {@code null} if none.
     * The given type shall be a GeoAPI interface, and the given property shall
     * be a UML identifier. If any of the input argument is {@code null}, then
     * this method returns {@code null}.
     *
     * @param  type      the GeoAPI interface from which to get the description of a property, or {@code null}.
     * @param  property  the ISO name of the property for which to get the description, or {@code null}.
     * @return the description, or {@code null} if none or if the given type or property name is {@code null}.
     */
    public static InternationalString getDescription(final Class<?> type, final String property) {
        if (property != null) {
            final String name = getStandardName(type);
            if (name != null) {
                final String resources = getResources(type.getName());
                if (resources != null) {
                    return new Description(resources, name + SEPARATOR + property);
                }
            }
        }
        return null;
    }

    /**
     * The {@link InternationalString} returned by the {@code Types.getDescription(…)} methods.
     *
     * @author  Martin Desruisseaux (Geomatys)
     * @version 0.3
     * @since   0.3
     * @module
     */
    private static class Description extends ResourceInternationalString {
        /**
         * For cross-version compatibility.
         */
        private static final long serialVersionUID = -6202647167398898834L;

        /**
         * The class loader to use for fetching GeoAPI resources.
         * Since the resources are bundled in the GeoAPI JAR file,
         * we use the instance that loaded GeoAPI for more determinist behavior.
         */
        private static final ClassLoader CLASSLOADER = UML.class.getClassLoader();

        /**
         * Creates a new international string from the specified resource bundle and key.
         *
         * @param resources  the name of the resource bundle, as a fully qualified class name.
         * @param key        the key for the resource to fetch.
         */
        Description(final String resources, final String key) {
            super(resources, key);
        }

        /**
         * Loads the resources using the class loader used for loading GeoAPI interfaces.
         */
        @Override
        protected final ResourceBundle getBundle(final Locale locale) {
            return ResourceBundle.getBundle(resources, locale, CLASSLOADER);
        }

        /**
         * Returns the description for the given locale, or fallback on a default description
         * if no resources exist for that locale.
         */
        @Override
        public final String toString(final Locale locale) {
            try {
                return super.toString(locale);
            } catch (MissingResourceException e) {
                Logging.recoverableException(Logging.getLogger(Loggers.LOCALIZATION), ResourceInternationalString.class, "toString", e);
                return fallback();
            }
        }

        /**
         * Returns a fallback if no resource is found.
         */
        String fallback() {
            return CharSequences.camelCaseToSentence(key.substring(key.lastIndexOf(SEPARATOR) + 1)).toString();
        }

        /**
         * Returns the resource key for the given code list.
         */
        static String resourceKey(final CodeList<?> code) {
            String key = getCodeName(code);
            if (key.indexOf(SEPARATOR) < 0) {
                key = getListName(code) + SEPARATOR + key;
            }
            return key;
        }
    }

    /**
     * The {@link InternationalString} returned by the {@code Types.getCodeTitle(…)} method.
     * The code below is a duplicated - in a different way - of {@code CodeListUID(CodeList)}
     * constructor ({@link org.apache.sis.internal.jaxb.code package}). This duplication exists
     * because {@code CodeListUID} constructor stores more information in an opportunist way.
     * If this method is updated, please update {@code CodeListUID(CodeList)} accordingly.
     *
     * @author  Martin Desruisseaux (Geomatys)
     * @version 0.3
     * @since   0.3
     * @module
     */
    private static final class CodeTitle extends Description {
        /**
         * For cross-version compatibility.
         */
        private static final long serialVersionUID = 3306532357801489365L;

        /**
         * The code list for which to create a title.
         */
        final CodeList<?> code;

        /**
         * Creates a new international string for the given code list element.
         *
         * @param  code  the code list for which to create a title.
         */
        CodeTitle(final CodeList<?> code) {
            super("org.opengis.metadata.CodeLists", resourceKey(code));
            this.code = code;
        }

        /**
         * Returns a fallback if no resource is found.
         */
        @Override
        String fallback() {
            return getCodeLabel(code);
        }
    }

    /**
     * Returns the resource name for the given GeoAPI type, or {@code null} if none.
     *
     * @param  classname  the fully qualified name of the GeoAPI type.
     * @return the resource bundle to load, or {@code null} if none.
     */
    static String getResources(final String classname) {
        String resources = "org.opengis.metadata.Descriptions";
        if (classname.regionMatches(0, resources, 0, 21)) { // 21 is the location after the last dot.
            return resources;
        }
        // Add more checks here (maybe in a loop) if there is more resource candidates.
        return null;
    }

    /**
     * Returns all known values for the given type of code list.
     * Note that the size of the returned array may growth between different invocations of this method,
     * since users can add their own codes to an existing list.
     *
     * @param  <T>       the compile-time type given as the {@code codeType} parameter.
     * @param  codeType  the type of code list.
     * @return the list of values for the given code list, or an empty array if none.
     *
     * @see Class#getEnumConstants()
     */
    @SuppressWarnings("unchecked")
    public static <T extends CodeList<?>> T[] getCodeValues(final Class<T> codeType) {
        Object values;
        try {
            values = codeType.getMethod("values", (Class<?>[]) null).invoke(null, (Object[]) null);
        } catch (InvocationTargetException e) {
            final Throwable cause = e.getCause();
            if (cause instanceof RuntimeException) {
                throw (RuntimeException) cause;
            }
            if (cause instanceof Error) {
                throw (Error) cause;
            }
            throw new UndeclaredThrowableException(cause);
        } catch (NoSuchMethodException | IllegalAccessException e) {
            values = Array.newInstance(codeType, 0);
        }
        return (T[]) values;
    }

    /**
     * Returns the GeoAPI interface for the given ISO name, or {@code null} if none.
     * The identifier argument shall be the value documented in the {@link UML#identifier()}
     * annotation associated with the GeoAPI interface.
     *
     * <div class="note"><b>Examples:</b>
     * <ul>
     *   <li>{@code forStandardName("CI_Citation")}      returns <code>{@linkplain org.opengis.metadata.citation.Citation}.class</code></li>
     *   <li>{@code forStandardName("CS_AxisDirection")} returns <code>{@linkplain org.opengis.referencing.cs.AxisDirection}.class</code></li>
     * </ul>
     * </div>
     *
     * Only identifiers for the stable part of GeoAPI are recognized. This method does not handle
     * the identifiers for the {@code geoapi-pending} module.
     *
     * @param  identifier  the ISO {@linkplain UML} identifier, or {@code null}.
     * @return the GeoAPI interface, or {@code null} if the given identifier is {@code null} or unknown.
     */
    public static synchronized Class<?> forStandardName(final String identifier) {
        if (identifier == null) {
            return null;
        }
        if (typeForNames == null) {
            final Class<?> c = Types.class;
            final InputStream in = c.getResourceAsStream("class-index.properties");
            if (in == null) {
                throw new MissingResourceException("class-index.properties", c.getName(), identifier);
            }
            final Properties props = new Properties();
            try {
                props.load(in);
                in.close();
            } catch (IOException | IllegalArgumentException e) {
                throw new BackingStoreException(e);
            }
            typeForNames = new HashMap<>(props);
            JDK8.putIfAbsent(typeForNames, "MI_SensorTypeCode", "org.apache.sis.internal.metadata.SensorType");
        }
        final Object value = typeForNames.get(identifier);
        if (value == null || value instanceof Class<?>) {
            return (Class<?>) value;
        }
        final Class<?> type;
        try {
            type = Class.forName((String) value);
        } catch (ClassNotFoundException e) {
            throw new TypeNotPresentException((String) value, e);
        }
        typeForNames.put(identifier, type);
        return type;
    }

    /**
     * Returns the enumeration value of the given type that matches the given name, or {@code null} if none.
     * This method is similar to the standard {@code Enum.valueOf(…)} method, except that this method is more
     * tolerant on string comparisons:
     *
     * <ul>
     *   <li>Name comparisons are case-insensitive.</li>
     *   <li>Only {@linkplain Character#isLetterOrDigit(int) letter and digit} characters are compared.
     *       Spaces and punctuation characters like {@code '_'} and {@code '-'} are ignored.</li>
     * </ul>
     *
     * If there is no match, this method returns {@code null} — it does not thrown an exception,
     * unless the given class is not an enumeration.
     *
     * @param  <T>       the compile-time type given as the {@code enumType} parameter.
     * @param  enumType  the type of enumeration.
     * @param  name      the name of the enumeration value to obtain, or {@code null}.
     * @return a value matching the given name, or {@code null} if the name is null
     *         or if no matching enumeration is found.
     *
     * @see Enum#valueOf(Class, String)
     *
     * @since 0.5
     */
    public static <T extends Enum<T>> T forEnumName(final Class<T> enumType, String name) {
        name = CharSequences.trimWhitespaces(name);
        if (name != null && !name.isEmpty()) try {
            return Enum.valueOf(enumType, name);
        } catch (IllegalArgumentException e) {
            final T[] values = enumType.getEnumConstants();
            if (values == null) {
                throw e;
            }
            for (final Enum<?> code : values) {
                if (CodeListFilter.accept(code.name(), name)) {
                    return enumType.cast(code);
                }
            }
        }
        return null;
    }

    /**
     * Returns the code of the given type that matches the given name, or optionally returns a new one if none
     * match the name. This method performs the same work than the GeoAPI {@code CodeList.valueOf(…)} method,
     * except that this method is more tolerant on string comparisons when looking for an existing code:
     *
     * <ul>
     *   <li>Name comparisons are case-insensitive.</li>
     *   <li>Only {@linkplain Character#isLetterOrDigit(int) letter and digit} characters are compared.
     *       Spaces and punctuation characters like {@code '_'} and {@code '-'} are ignored.</li>
     * </ul>
     *
     * If no match is found, then a new code is created only if the {@code canCreate} argument is {@code true}.
     * Otherwise this method returns {@code null}.
     *
     * @param  <T>        the compile-time type given as the {@code codeType} parameter.
     * @param  codeType   the type of code list.
     * @param  name       the name of the code to obtain, or {@code null}.
     * @param  canCreate  {@code true} if this method is allowed to create new code.
     * @return a code matching the given name, or {@code null} if the name is null
     *         or if no matching code is found and {@code canCreate} is {@code false}.
     *
     * @see #getCodeName(CodeList)
     * @see CodeList#valueOf(Class, String)
     */
    public static <T extends CodeList<T>> T forCodeName(final Class<T> codeType, String name, final boolean canCreate) {
        name = CharSequences.trimWhitespaces(name);
        if (name == null || name.isEmpty()) {
            return null;
        }
        return CodeList.valueOf(codeType, new CodeListFilter(name, canCreate));
    }

    /**
     * Returns the code list or enumeration value for the given title, or {@code null} if none.
     * The current implementation performs the following choice:
     *
     * <ul>
     *   <li>If the given title is a value returned by a previous call to {@link #getCodeTitle(CodeList)},
     *       returns the code or enumeration value used for creating that title.</li>
     *   <li>Otherwise returns {@code null}.</li>
     * </ul>
     *
     * @param  title  the title for which to get a code or enumeration value, or {@code null}.
     * @return the code or enumeration value associated with the given title, or {@code null}.
     *
<<<<<<< HEAD
     * @since 0.7
     *
     * @see #getCodeTitle(CodeList)
=======
     * @see #getCodeTitle(ControlledVocabulary)
     *
     * @since 0.7
>>>>>>> e3b4f005
     */
    public static CodeList<?> forCodeTitle(final CharSequence title) {
        return (title instanceof CodeTitle) ? ((CodeTitle) title).code : null;
    }

    /**
     * Returns an international string for the values in the given properties map, or {@code null} if none.
     * This method is used when a property in a {@link java.util.Map} may have many localized variants.
     * For example the given map may contains a {@code "remarks"} property defined by values associated to
     * the {@code "remarks_en"} and {@code "remarks_fr"} keys, for English and French locales respectively.
     *
     * <p>If the given map is {@code null}, then this method returns {@code null}.
     * Otherwise this method iterates over the entries having a key that starts with the specified prefix,
     * followed by the {@code '_'} character. For each such key:</p>
     *
     * <ul>
     *   <li>If the key is exactly equals to {@code prefix}, selects {@link Locale#ROOT}.</li>
     *   <li>Otherwise the characters after {@code '_'} are parsed as an ISO language and country code
     *       by the {@link Locales#parse(String, int)} method. Note that 3-letters codes are replaced
     *       by their 2-letters counterparts on a <cite>best effort</cite> basis.</li>
     *   <li>The value for the decoded locale is added in the international string to be returned.</li>
     * </ul>
     *
     * @param  properties  the map from which to get the string values for an international string, or {@code null}.
     * @param  prefix      the prefix of keys to use for creating the international string.
     * @return the international string, or {@code null} if the given map is null or does not contain values
     *         associated to keys starting with the given prefix.
     * @throws IllegalArgumentException if a key starts by the given prefix and:
     *         <ul>
     *           <li>The key suffix is an illegal {@link Locale} code,</li>
     *           <li>or the value associated to that key is a not a {@link CharSequence}.</li>
     *         </ul>
     *
     * @see Locales#parse(String, int)
     * @see DefaultInternationalString#DefaultInternationalString(Map)
     *
     * @since 0.4
     */
    public static InternationalString toInternationalString(Map<String,?> properties, final String prefix)
            throws IllegalArgumentException
    {
        ArgumentChecks.ensureNonEmpty("prefix", prefix);
        if (properties == null) {
            return null;
        }
        /*
         * If the given map is an instance of SortedMap using the natural ordering of keys,
         * we can skip all keys that lexicographically precedes the given prefix.
         */
        boolean isSorted = false;
        if (properties instanceof SortedMap<?,?>) {
            final SortedMap<String,?> sorted = (SortedMap<String,?>) properties;
            if (sorted.comparator() == null) {                                      // We want natural ordering.
                properties = sorted.tailMap(prefix);
                isSorted = true;
            }
        }
        /*
         * Now iterates over the map entry and lazily create the InternationalString
         * only when first needed. In most cases, we have 0 or 1 matching entry.
         */
        CharSequence i18n = null;
        Locale firstLocale = null;
        DefaultInternationalString dis = null;
        final int offset = prefix.length();
        for (final Map.Entry<String,?> entry : properties.entrySet()) {
            final String key = entry.getKey();
            if (key == null) {
                continue;                       // Tolerance for Map that accept null keys.
            }
            if (!key.startsWith(prefix)) {
                if (isSorted) break;            // If the map is sorted, there is no need to check next entries.
                continue;
            }
            final Locale locale;
            if (key.length() == offset) {
                locale = Locale.ROOT;
            } else {
                final char c = key.charAt(offset);
                if (c != '_') {
                    if (isSorted && c > '_') break;
                    continue;
                }
                final int s = offset + 1;
                try {
                    locale = Locales.parse(key, s);
                } catch (IllformedLocaleException e) {
                    throw new IllegalArgumentException(Errors.getResources(properties).getString(
                            Errors.Keys.IllegalLanguageCode_1, '(' + key.substring(0, s) + '）' + key.substring(s), e));
                }
            }
            final Object value = entry.getValue();
            if (value != null) {
                if (!(value instanceof CharSequence)) {
                    throw new IllegalArgumentException(Errors.getResources(properties)
                            .getString(Errors.Keys.IllegalPropertyValueClass_2, key, value.getClass()));
                }
                if (i18n == null) {
                    i18n = (CharSequence) value;
                    firstLocale = locale;
                } else {
                    if (dis == null) {
                        dis = new DefaultInternationalString();
                        dis.add(firstLocale, i18n);
                        i18n = dis;
                    }
                    dis.add(locale, (CharSequence) value);
                }
            }
        }
        return toInternationalString(i18n);
    }

    /**
     * Returns the given characters sequence as an international string. If the given sequence is
     * null or an instance of {@link InternationalString}, then this method returns it unchanged.
     * Otherwise, this method copies the {@link InternationalString#toString()} value in a new
     * {@link SimpleInternationalString} instance and returns it.
     *
     * @param  string  the characters sequence to convert, or {@code null}.
     * @return the given sequence as an international string, or {@code null} if the given sequence was null.
     *
     * @see DefaultNameFactory#createInternationalString(Map)
     */
    public static InternationalString toInternationalString(final CharSequence string) {
        if (string == null || string instanceof InternationalString) {
            return (InternationalString) string;
        }
        return new SimpleInternationalString(string.toString());
    }

    /**
     * Returns the given array of {@code CharSequence}s as an array of {@code InternationalString}s.
     * If the given array is null or an instance of {@code InternationalString[]}, then this method
     * returns it unchanged. Otherwise a new array of type {@code InternationalString[]} is created
     * and every elements from the given array is copied or
     * {@linkplain #toInternationalString(CharSequence) casted} in the new array.
     *
     * <p>If a defensive copy of the {@code strings} array is wanted, then the caller needs to check
     * if the returned array is the same instance than the one given in argument to this method.</p>
     *
     * @param  strings  the characters sequences to convert, or {@code null}.
     * @return the given array as an array of type {@code InternationalString[]},
     *         or {@code null} if the given array was null.
     */
    public static InternationalString[] toInternationalStrings(final CharSequence... strings) {
        if (strings == null || strings instanceof InternationalString[]) {
            return (InternationalString[]) strings;
        }
        final InternationalString[] copy = new InternationalString[strings.length];
        for (int i=0; i<strings.length; i++) {
            copy[i] = toInternationalString(strings[i]);
        }
        return copy;
    }

    /**
     * Returns the given international string in the given locale, or {@code null} if the given string is null.
     * If the given locale is {@code null}, then the {@code i18n} default locale is used.
     *
     * @param  i18n    the international string to get as a localized string, or {@code null} if none.
     * @param  locale  the desired locale, or {@code null} for the {@code i18n} default locale.
     * @return the localized string, or {@code null} if {@code i18n} is {@code null}.
     *
     * @since 0.8
     */
    public static String toString(final InternationalString i18n, final Locale locale) {
        return (i18n == null) ? null : (locale == null) ? i18n.toString() : i18n.toString(locale);
    }
}<|MERGE_RESOLUTION|>--- conflicted
+++ resolved
@@ -640,15 +640,9 @@
      * @param  title  the title for which to get a code or enumeration value, or {@code null}.
      * @return the code or enumeration value associated with the given title, or {@code null}.
      *
-<<<<<<< HEAD
+     * @see #getCodeTitle(CodeList)
+     *
      * @since 0.7
-     *
-     * @see #getCodeTitle(CodeList)
-=======
-     * @see #getCodeTitle(ControlledVocabulary)
-     *
-     * @since 0.7
->>>>>>> e3b4f005
      */
     public static CodeList<?> forCodeTitle(final CharSequence title) {
         return (title instanceof CodeTitle) ? ((CodeTitle) title).code : null;
