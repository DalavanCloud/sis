--- conflicted
+++ resolved
@@ -142,22 +142,12 @@
      *
      * @see Collections#unmodifiableSet(Set)
      */
-<<<<<<< HEAD
-    public static <E> Set<E> immutableSet(final E... array) {
-=======
-    @SafeVarargs
     @SuppressWarnings("fallthrough")
     public static <E> Set<E> immutableSet(final boolean excludeNull, final E... array) {
->>>>>>> 3809f361
         if (array == null) {
             return null;
         }
         switch (array.length) {
-<<<<<<< HEAD
-            case 0:  return Collections.emptySet();
-            case 1:  return Collections.singleton(array[0]);
-            default: return Collections.unmodifiableSet(new LinkedHashSet<E>(Arrays.asList(array)));
-=======
             case 1: {
                 final E element = array[0];
                 if (element != null || !excludeNull) {
@@ -169,13 +159,12 @@
                 return Collections.emptySet();
             }
             default: {
-                final Set<E> set = new LinkedHashSet<>(Arrays.asList(array));
+                final Set<E> set = new LinkedHashSet<E>(Arrays.asList(array));
                 if (excludeNull) {
                     set.remove(null);
                 }
                 return unmodifiableOrCopy(set);
             }
->>>>>>> 3809f361
         }
     }
 
