/*
 * Licensed to the Apache Software Foundation (ASF) under one or more
 * contributor license agreements.  See the NOTICE file distributed with
 * this work for additional information regarding copyright ownership.
 * The ASF licenses this file to You under the Apache License, Version 2.0
 * (the "License"); you may not use this file except in compliance with
 * the License.  You may obtain a copy of the License at
 *
 *     http://www.apache.org/licenses/LICENSE-2.0
 *
 * Unless required by applicable law or agreed to in writing, software
 * distributed under the License is distributed on an "AS IS" BASIS,
 * WITHOUT WARRANTIES OR CONDITIONS OF ANY KIND, either express or implied.
 * See the License for the specific language governing permissions and
 * limitations under the License.
 */
package org.apache.sis.test.suite;

import org.apache.sis.test.TestSuite;
import org.junit.runners.Suite;
import org.junit.BeforeClass;


/**
 * All tests from the {@code sis-utility} module, in approximative dependency order.
 *
 * @author  Martin Desruisseaux (Geomatys)
 * @version 0.8
 * @since   0.3
 * @module
 */
@Suite.SuiteClasses({
    // Following are testing the test tools.
    org.apache.sis.internal.test.AssertTest.class,
    org.apache.sis.internal.test.TestUtilitiesTest.class,

    // Most basic functions of SIS library.
    org.apache.sis.internal.system.LoggersTest.class,
    org.apache.sis.internal.util.NumericsTest.class,
    org.apache.sis.setup.OptionKeyTest.class,
    org.apache.sis.util.ArraysExtTest.class,
    org.apache.sis.util.CharactersTest.class,
    org.apache.sis.util.CharSequencesTest.class,
    org.apache.sis.util.StringBuildersTest.class,
    org.apache.sis.util.ExceptionsTest.class,
    org.apache.sis.util.UtilitiesTest.class,
    org.apache.sis.util.NumbersTest.class,
    org.apache.sis.util.ClassesTest.class,
    org.apache.sis.util.VersionTest.class,
    org.apache.sis.util.LocalesTest.class,
    org.apache.sis.util.resources.LoaderTest.class,
    org.apache.sis.util.resources.IndexedResourceBundleTest.class,
    org.apache.sis.util.ArgumentChecksTest.class,                       // Uses resources.
    org.apache.sis.util.logging.PerformanceLevelTest.class,
    org.apache.sis.util.logging.WarningListenersTest.class,
    org.apache.sis.util.logging.MonolineFormatterTest.class,
    org.apache.sis.util.logging.LoggerAdapterTest.class,
    org.apache.sis.math.FractionTest.class,
    org.apache.sis.math.VectorTest.class,
    org.apache.sis.math.MathFunctionsTest.class,
    org.apache.sis.math.DecimalFunctionsTest.class,
    org.apache.sis.math.StatisticsTest.class,
    org.apache.sis.math.StatisticsFormatTest.class,
    org.apache.sis.internal.util.UtilitiesTest.class,
    org.apache.sis.internal.util.DoubleDoubleTest.class,
    org.apache.sis.math.LineTest.class,
    org.apache.sis.math.PlaneTest.class,

    // Collections.
    org.apache.sis.internal.util.CheckedArrayListTest.class,
    org.apache.sis.internal.system.ReferenceQueueConsumerTest.class,
    org.apache.sis.util.collection.FrequencySortedSetTest.class,
    org.apache.sis.util.collection.IntegerListTest.class,
    org.apache.sis.util.collection.WeakHashSetTest.class,
    org.apache.sis.util.collection.WeakValueHashMapTest.class,
    org.apache.sis.util.collection.CacheTest.class,
    org.apache.sis.util.collection.DerivedSetTest.class,
    org.apache.sis.util.collection.DerivedMapTest.class,
    org.apache.sis.util.collection.TableColumnTest.class,
    org.apache.sis.util.collection.DefaultTreeTableTest.class,
    org.apache.sis.util.collection.TreeTablesTest.class,
    org.apache.sis.util.collection.CodeListSetTest.class,
    org.apache.sis.internal.util.CollectionsExtTest.class,
    org.apache.sis.internal.util.AbstractMapTest.class,

    // GeoAPI most basic types.
    org.apache.sis.internal.util.DefinitionURITest.class,
    org.apache.sis.internal.util.XPathsTest.class,
    org.apache.sis.internal.util.CitationsTest.class,
    org.apache.sis.util.iso.SimpleInternationalStringTest.class,
    org.apache.sis.util.iso.DefaultInternationalStringTest.class,
    org.apache.sis.internal.util.LocalizedParseExceptionTest.class,

    // Measurements and formatting.
    org.apache.sis.measure.SexagesimalConverterTest.class,
    org.apache.sis.measure.LinearConverterTest.class,
    org.apache.sis.measure.UnitDimensionTest.class,
    org.apache.sis.measure.SystemUnitTest.class,
    org.apache.sis.measure.ConventionalUnitTest.class,
    org.apache.sis.measure.UnitFormatTest.class,
    org.apache.sis.measure.UnitsTest.class,
    org.apache.sis.measure.ScalarTest.class,
    org.apache.sis.measure.QuantitiesTest.class,
    org.apache.sis.measure.UnitServicesTest.class,
    org.apache.sis.measure.RangeTest.class,
    org.apache.sis.measure.DateRangeTest.class,
    org.apache.sis.measure.NumberRangeTest.class,
    org.apache.sis.measure.MeasurementRangeTest.class,
    org.apache.sis.measure.FormattedCharacterIteratorTest.class,
    org.apache.sis.measure.RangeFormatTest.class,
    org.apache.sis.measure.AngleFormatTest.class,
    org.apache.sis.measure.AngleTest.class,
    org.apache.sis.internal.util.X364Test.class,
    org.apache.sis.io.LineAppenderTest.class,
    org.apache.sis.io.LeftMarginTest.class,
    org.apache.sis.io.TabulationExpansionTest.class,
    org.apache.sis.io.WordWrapTest.class,
    org.apache.sis.io.WordWrapWithLineSeparatorTest.class,
    org.apache.sis.io.TableAppenderTest.class,
    org.apache.sis.util.collection.TreeTableFormatTest.class,
    org.apache.sis.util.collection.RangeSetTest.class,
    org.apache.sis.internal.util.StandardDateFormatTest.class,

    // Converters.
    org.apache.sis.internal.converter.AngleConverterTest.class,
    org.apache.sis.internal.converter.StringConverterTest.class,
    org.apache.sis.internal.converter.PathConverterTest.class,
    org.apache.sis.internal.converter.FallbackConverterTest.class,
    org.apache.sis.internal.converter.ArrayConverterTest.class,
    org.apache.sis.internal.converter.ConverterRegistryTest.class,
    org.apache.sis.internal.converter.SystemRegistryTest.class,
<<<<<<< HEAD
    org.apache.sis.internal.converter.NumberConverterTest.class,        // Shall be after SystemRegistryTest.

    // XML most basic types.
    org.apache.sis.xml.NamespacesTest.class,
    org.apache.sis.xml.XLinkTest.class,
    org.apache.sis.xml.NilReasonTest.class,
    org.apache.sis.xml.LegacyCodesTest.class,
    org.apache.sis.xml.ValueConverterTest.class,
    org.apache.sis.xml.OGCNamespacePrefixMapperTest.class,
    org.apache.sis.xml.MarshallerPoolTest.class,
    org.apache.sis.xml.TransformingNamespacesTest.class,
    org.apache.sis.internal.jaxb.XmlUtilitiesTest.class,
    org.apache.sis.internal.jaxb.IdentifierMapAdapterTest.class,
    org.apache.sis.internal.jaxb.ModifiableIdentifierMapTest.class,
    org.apache.sis.internal.jaxb.gco.StringAdapterTest.class,
    org.apache.sis.internal.jaxb.gco.PropertyTypeTest.class,
    org.apache.sis.internal.jaxb.gmd.LanguageCodeTest.class,
    org.apache.sis.internal.jaxb.gml.TimePeriodTest.class,
    org.apache.sis.internal.jaxb.gml.MeasureTest.class,
    org.apache.sis.util.iso.NameMarshallingTest.class
=======
    org.apache.sis.internal.converter.NumberConverterTest.class         // Shall be after SystemRegistryTest.
>>>>>>> 2cb5cd9d
})
public final strictfp class UtilityTestSuite extends TestSuite {
    /**
     * Verifies the list of tests before to run the suite.
     * See {@link #verifyTestList(Class, Class[])} for more information.
     */
    @BeforeClass
    public static void verifyTestList() {
        assertNoMissingTest(UtilityTestSuite.class);
        verifyTestList(UtilityTestSuite.class);
    }
}<|MERGE_RESOLUTION|>--- conflicted
+++ resolved
@@ -129,30 +129,7 @@
     org.apache.sis.internal.converter.ArrayConverterTest.class,
     org.apache.sis.internal.converter.ConverterRegistryTest.class,
     org.apache.sis.internal.converter.SystemRegistryTest.class,
-<<<<<<< HEAD
-    org.apache.sis.internal.converter.NumberConverterTest.class,        // Shall be after SystemRegistryTest.
-
-    // XML most basic types.
-    org.apache.sis.xml.NamespacesTest.class,
-    org.apache.sis.xml.XLinkTest.class,
-    org.apache.sis.xml.NilReasonTest.class,
-    org.apache.sis.xml.LegacyCodesTest.class,
-    org.apache.sis.xml.ValueConverterTest.class,
-    org.apache.sis.xml.OGCNamespacePrefixMapperTest.class,
-    org.apache.sis.xml.MarshallerPoolTest.class,
-    org.apache.sis.xml.TransformingNamespacesTest.class,
-    org.apache.sis.internal.jaxb.XmlUtilitiesTest.class,
-    org.apache.sis.internal.jaxb.IdentifierMapAdapterTest.class,
-    org.apache.sis.internal.jaxb.ModifiableIdentifierMapTest.class,
-    org.apache.sis.internal.jaxb.gco.StringAdapterTest.class,
-    org.apache.sis.internal.jaxb.gco.PropertyTypeTest.class,
-    org.apache.sis.internal.jaxb.gmd.LanguageCodeTest.class,
-    org.apache.sis.internal.jaxb.gml.TimePeriodTest.class,
-    org.apache.sis.internal.jaxb.gml.MeasureTest.class,
-    org.apache.sis.util.iso.NameMarshallingTest.class
-=======
     org.apache.sis.internal.converter.NumberConverterTest.class         // Shall be after SystemRegistryTest.
->>>>>>> 2cb5cd9d
 })
 public final strictfp class UtilityTestSuite extends TestSuite {
     /**
