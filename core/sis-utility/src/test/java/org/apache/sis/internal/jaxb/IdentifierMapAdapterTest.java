/*
 * Licensed to the Apache Software Foundation (ASF) under one or more
 * contributor license agreements.  See the NOTICE file distributed with
 * this work for additional information regarding copyright ownership.
 * The ASF licenses this file to You under the Apache License, Version 2.0
 * (the "License"); you may not use this file except in compliance with
 * the License.  You may obtain a copy of the License at
 *
 *     http://www.apache.org/licenses/LICENSE-2.0
 *
 * Unless required by applicable law or agreed to in writing, software
 * distributed under the License is distributed on an "AS IS" BASIS,
 * WITHOUT WARRANTIES OR CONDITIONS OF ANY KIND, either express or implied.
 * See the License for the specific language governing permissions and
 * limitations under the License.
 */
package org.apache.sis.internal.jaxb;

import java.util.Map;
import java.util.List;
import java.util.ArrayList;
import org.opengis.metadata.Identifier;
import org.opengis.metadata.citation.Citation;
import org.apache.sis.test.TestCase;
import org.junit.Test;

import static org.apache.sis.test.Assert.*;
import static org.apache.sis.xml.IdentifierSpace.*;


/**
 * Tests {@link IdentifierMapAdapter}.
 *
 * @author  Martin Desruisseaux (Geomatys)
 * @since   0.3
 * @version 0.7
 * @module
 */
public strictfp class IdentifierMapAdapterTest extends TestCase {
    /**
<<<<<<< HEAD
     * Creates the {@link IdentifierMapAdapter} instance to test for the given identifiers.
     * This {@code IdentifierMapAdapterTest} class creates {@link IdentifierMapAdapter} instances.
     * Subclasses will override this method in order to create instances of the class to test.
     *
     * @param  identifiers The identifiers to wrap in an {@code IdentifierMapAdapter}.
     * @return The {@code IdentifierMapAdapter} to test.
     */
    IdentifierMapAdapter create(final Collection<Identifier> identifiers) {
        return new IdentifierMapAdapter(identifiers);
    }

    /**
     * Asserts that the content of the given map is equals to the given content, represented
     * as a string. Subclasses can override this method in order to alter the expected string.
     * This is needed when, using the "special case rules", {@code "href"} have been replaced
     * be {@code "xlink:href"}.
     *
     * @param  expected The expected content.
     * @return The map to compare with the expected content.
     */
    void assertMapEquals(final String expected, final Map<Citation,String> map) {
        assertEquals(expected, map.toString());
    }

    /**
     * Returns a string representation of the given {@code href} value.
     * The default implementation returns the value unchanged.
     */
    String toHRefString(final String href) {
        return href;
    }

    /**
     * Tests read and write operations on an {@link IdentifierMapAdapter}, using a well-formed
     * identifier collection (no null values, no duplicated authorities).
     *
     * <p>This test does not use the {@link IdentifierMap}-specific API.</p>
     */
    @Test
    public void testGetAndPut() {
        final List<Identifier> identifiers = new ArrayList<Identifier>();
        final Map<Citation,String> map = create(identifiers);
        assertTrue  ("Newly created map shall be empty.", map.isEmpty());
        assertEquals("Newly created map shall be empty.", 0, map.size());
        /*
         * Add two entries, then verify the map content.
         */
        assertTrue(identifiers.add(new IdentifierMapEntry(ID,   "myID")));
        assertTrue(identifiers.add(new IdentifierMapEntry(UUID, "myUUID")));
        assertFalse ("After add, map shall not be empty.", map.isEmpty());
        assertEquals("After add, map shall not be empty.", 2, map.size());
        assertEquals("After add, map shall not be empty.", 2, identifiers.size());
        assertTrue  ("Shall contain the entry we added.",        map.containsKey(ID));
        assertTrue  ("Shall contain the entry we added.",        map.containsKey(UUID));
        assertFalse ("Shall not contain entry we didn't added.", map.containsKey(HREF));
        assertTrue  ("Shall contain the entry we added.",        map.containsValue("myID"));
        assertTrue  ("Shall contain the entry we added.",        map.containsValue("myUUID"));
        assertFalse ("Shall not contain entry we didn't added.", map.containsValue("myHREF"));
        assertEquals("Shall contain the entry we added.",        "myID",   map.get(ID));
        assertEquals("Shall contain the entry we added.",        "myUUID", map.get(UUID));
        assertNull  ("Shall not contain entry we didn't added.",           map.get(HREF));
        assertMapEquals("{gml:id=“myID”, gco:uuid=“myUUID”}", map);
        /*
         * Alter one entry (no new entry added).
         */
        assertEquals("Shall get the old value.",       "myUUID", map.put(UUID, "myNewUUID"));
        assertFalse ("Shall not contain anymore the old value.", map.containsValue("myUUID"));
        assertTrue  ("Shall contain the new value.",             map.containsValue("myNewUUID"));
        assertMapEquals("{gml:id=“myID”, gco:uuid=“myNewUUID”}", map);
        assertEquals("Map size shall be unchanged.", 2, map.size());
        assertEquals("Map size shall be unchanged.", 2, identifiers.size());
        /*
         * Add a third identifier.
         */
        assertNull  ("Shall not contain entry we didn't added.", map.put(HREF, "myHREF"));
        assertTrue  ("Shall contain the entry we added.",        map.containsValue("myHREF"));
        assertTrue  ("Shall contain the entry we added.",        map.containsKey(HREF));
        assertMapEquals("{gml:id=“myID”, gco:uuid=“myNewUUID”, xlink:href=“myHREF”}", map);
        assertEquals("Map size shall be updated.", 3, map.size());
        assertEquals("Map size shall be updated.", 3, identifiers.size());
        /*
         * Remove an identifier using the Map.remove(…) API.
         */
        assertEquals("Shall get the old value.",   "myNewUUID", map.remove(UUID));
        assertFalse ("Shall not contain the entry we removed.", map.containsValue("myNewUUID"));
        assertFalse ("Shall not contain the entry we removed.", map.containsKey(UUID));
        assertMapEquals("{gml:id=“myID”, xlink:href=“myHREF”}", map);
        assertEquals("Map size shall be updated.", 2, map.size());
        assertEquals("Map size shall be updated.", 2, identifiers.size());
        /*
         * Remove an identifier using the Set.remove(…) API on values.
         */
        assertTrue  (map.values().remove(toHRefString("myHREF")));
        assertFalse ("Shall not contain the entry we removed.", map.containsValue("myHREF"));
        assertFalse ("Shall not contain the entry we removed.", map.containsKey(HREF));
        assertMapEquals("{gml:id=“myID”}", map);
        assertEquals("Map size shall be updated.", 1, map.size());
        assertEquals("Map size shall be updated.", 1, identifiers.size());
        /*
         * Remove an identifier using the Set.remove(…) API on keys.
         */
        assertTrue  (map.keySet().remove(ID));
        assertFalse ("Shall not contain the entry we removed.", map.containsValue("myID"));
        assertFalse ("Shall not contain the entry we removed.", map.containsKey(ID));
        assertMapEquals("{}", map);
        assertEquals("Map size shall be updated.", 0, map.size());
        assertEquals("Map size shall be updated.", 0, identifiers.size());
    }

    /**
     * Tests write operations on an {@link IdentifierMap} using specific API.
     */
    @Test
    public void testPutSpecialized() {
        final List<Identifier> identifiers = new ArrayList<Identifier>();
        final IdentifierMap map = create(identifiers);
        final String myID = "myID";
        final java.util.UUID myUUID = fromString("a1eb6e53-93db-4942-84a6-d9e7fb9db2c7");
        final URI myURI = URI.create("http://mylink");

        assertNull(map.putSpecialized(ID,   myID));
        assertNull(map.putSpecialized(UUID, myUUID));
        assertNull(map.putSpecialized(HREF, myURI));
        assertMapEquals("{gml:id=“myID”,"
                + " gco:uuid=“a1eb6e53-93db-4942-84a6-d9e7fb9db2c7”,"
                + " xlink:href=“http://mylink”}", map);

        assertSame(myID,   map.getSpecialized(ID));
        assertSame(myUUID, map.getSpecialized(UUID));
        assertSame(myURI,  map.getSpecialized(HREF));
        assertEquals("myID",                                 map.get(ID));
        assertEquals("a1eb6e53-93db-4942-84a6-d9e7fb9db2c7", map.get(UUID));
        assertEquals("http://mylink",                        map.get(HREF));
    }

    /**
     * Tests read operations on an {@link IdentifierMap} using specific API.
     */
    @Test
    public void testGetSpecialized() {
        final List<Identifier> identifiers = new ArrayList<Identifier>();
        final IdentifierMap map = create(identifiers);

        assertNull(map.put(ID,   "myID"));
        assertNull(map.put(UUID, "a1eb6e53-93db-4942-84a6-d9e7fb9db2c7"));
        assertNull(map.put(HREF, "http://mylink"));
        assertMapEquals("{gml:id=“myID”,"
                + " gco:uuid=“a1eb6e53-93db-4942-84a6-d9e7fb9db2c7”,"
                + " xlink:href=“http://mylink”}", map);

        assertEquals("myID",                                             map.get           (ID));
        assertEquals("a1eb6e53-93db-4942-84a6-d9e7fb9db2c7",             map.get           (UUID));
        assertEquals("http://mylink",                                    map.get           (HREF));
        assertEquals("myID",                                             map.getSpecialized(ID));
        assertEquals(URI.create("http://mylink"),                        map.getSpecialized(HREF));
        assertEquals(fromString("a1eb6e53-93db-4942-84a6-d9e7fb9db2c7"), map.getSpecialized(UUID));
    }

    /**
     * Tests the handling of duplicated authorities.
     */
    @Test
    public void testDuplicatedAuthorities() {
        final List<Identifier> identifiers = new ArrayList<Identifier>();
        assertTrue(identifiers.add(new IdentifierMapEntry(ID,   "myID1")));
        assertTrue(identifiers.add(new IdentifierMapEntry(UUID, "myUUID")));
        assertTrue(identifiers.add(new IdentifierMapEntry(ID,   "myID2")));

        final IdentifierMap map = create(identifiers);
        assertEquals("Duplicated authorities shall be filtered.", 2, map.size());
        assertEquals("Duplicated authorities shall still exist.", 3, identifiers.size());
        assertEquals("myID1",  map.get(ID));
        assertEquals("myUUID", map.get(UUID));

        final Iterator<Citation> it = map.keySet().iterator();
        assertTrue(it.hasNext());
        assertSame(ID, it.next());
        it.remove();
        assertTrue(it.hasNext());
        assertSame(UUID, it.next());
        assertFalse("Duplicated authority shall have been removed.", it.hasNext());

        assertEquals(1, identifiers.size());
        assertEquals(1, map.size());
    }

    /**
=======
>>>>>>> a6a11688
     * Tests serialization.
     */
    @Test
    public void testSerialization() {
        assertSame(ID,   assertSerializedEquals(ID));
        assertSame(UUID, assertSerializedEquals(UUID));
        assertSame(HREF, assertSerializedEquals(HREF));

<<<<<<< HEAD
        final List<Identifier> identifiers = new ArrayList<Identifier>();
        final Map<Citation,String> map = create(identifiers);
=======
        final List<Identifier> identifiers = new ArrayList<>();
        final Map<Citation,String> map = new IdentifierMapAdapter(identifiers);
>>>>>>> a6a11688
        assertTrue(identifiers.add(new IdentifierMapEntry(ID,   "myID")));
        assertTrue(identifiers.add(new IdentifierMapEntry(UUID, "myUUID")));

        final Map<Citation,String> copy = assertSerializedEquals(map);
        assertNotSame(map, copy);
        assertEquals(2, copy.size());
    }
}<|MERGE_RESOLUTION|>--- conflicted
+++ resolved
@@ -38,196 +38,6 @@
  */
 public strictfp class IdentifierMapAdapterTest extends TestCase {
     /**
-<<<<<<< HEAD
-     * Creates the {@link IdentifierMapAdapter} instance to test for the given identifiers.
-     * This {@code IdentifierMapAdapterTest} class creates {@link IdentifierMapAdapter} instances.
-     * Subclasses will override this method in order to create instances of the class to test.
-     *
-     * @param  identifiers The identifiers to wrap in an {@code IdentifierMapAdapter}.
-     * @return The {@code IdentifierMapAdapter} to test.
-     */
-    IdentifierMapAdapter create(final Collection<Identifier> identifiers) {
-        return new IdentifierMapAdapter(identifiers);
-    }
-
-    /**
-     * Asserts that the content of the given map is equals to the given content, represented
-     * as a string. Subclasses can override this method in order to alter the expected string.
-     * This is needed when, using the "special case rules", {@code "href"} have been replaced
-     * be {@code "xlink:href"}.
-     *
-     * @param  expected The expected content.
-     * @return The map to compare with the expected content.
-     */
-    void assertMapEquals(final String expected, final Map<Citation,String> map) {
-        assertEquals(expected, map.toString());
-    }
-
-    /**
-     * Returns a string representation of the given {@code href} value.
-     * The default implementation returns the value unchanged.
-     */
-    String toHRefString(final String href) {
-        return href;
-    }
-
-    /**
-     * Tests read and write operations on an {@link IdentifierMapAdapter}, using a well-formed
-     * identifier collection (no null values, no duplicated authorities).
-     *
-     * <p>This test does not use the {@link IdentifierMap}-specific API.</p>
-     */
-    @Test
-    public void testGetAndPut() {
-        final List<Identifier> identifiers = new ArrayList<Identifier>();
-        final Map<Citation,String> map = create(identifiers);
-        assertTrue  ("Newly created map shall be empty.", map.isEmpty());
-        assertEquals("Newly created map shall be empty.", 0, map.size());
-        /*
-         * Add two entries, then verify the map content.
-         */
-        assertTrue(identifiers.add(new IdentifierMapEntry(ID,   "myID")));
-        assertTrue(identifiers.add(new IdentifierMapEntry(UUID, "myUUID")));
-        assertFalse ("After add, map shall not be empty.", map.isEmpty());
-        assertEquals("After add, map shall not be empty.", 2, map.size());
-        assertEquals("After add, map shall not be empty.", 2, identifiers.size());
-        assertTrue  ("Shall contain the entry we added.",        map.containsKey(ID));
-        assertTrue  ("Shall contain the entry we added.",        map.containsKey(UUID));
-        assertFalse ("Shall not contain entry we didn't added.", map.containsKey(HREF));
-        assertTrue  ("Shall contain the entry we added.",        map.containsValue("myID"));
-        assertTrue  ("Shall contain the entry we added.",        map.containsValue("myUUID"));
-        assertFalse ("Shall not contain entry we didn't added.", map.containsValue("myHREF"));
-        assertEquals("Shall contain the entry we added.",        "myID",   map.get(ID));
-        assertEquals("Shall contain the entry we added.",        "myUUID", map.get(UUID));
-        assertNull  ("Shall not contain entry we didn't added.",           map.get(HREF));
-        assertMapEquals("{gml:id=“myID”, gco:uuid=“myUUID”}", map);
-        /*
-         * Alter one entry (no new entry added).
-         */
-        assertEquals("Shall get the old value.",       "myUUID", map.put(UUID, "myNewUUID"));
-        assertFalse ("Shall not contain anymore the old value.", map.containsValue("myUUID"));
-        assertTrue  ("Shall contain the new value.",             map.containsValue("myNewUUID"));
-        assertMapEquals("{gml:id=“myID”, gco:uuid=“myNewUUID”}", map);
-        assertEquals("Map size shall be unchanged.", 2, map.size());
-        assertEquals("Map size shall be unchanged.", 2, identifiers.size());
-        /*
-         * Add a third identifier.
-         */
-        assertNull  ("Shall not contain entry we didn't added.", map.put(HREF, "myHREF"));
-        assertTrue  ("Shall contain the entry we added.",        map.containsValue("myHREF"));
-        assertTrue  ("Shall contain the entry we added.",        map.containsKey(HREF));
-        assertMapEquals("{gml:id=“myID”, gco:uuid=“myNewUUID”, xlink:href=“myHREF”}", map);
-        assertEquals("Map size shall be updated.", 3, map.size());
-        assertEquals("Map size shall be updated.", 3, identifiers.size());
-        /*
-         * Remove an identifier using the Map.remove(…) API.
-         */
-        assertEquals("Shall get the old value.",   "myNewUUID", map.remove(UUID));
-        assertFalse ("Shall not contain the entry we removed.", map.containsValue("myNewUUID"));
-        assertFalse ("Shall not contain the entry we removed.", map.containsKey(UUID));
-        assertMapEquals("{gml:id=“myID”, xlink:href=“myHREF”}", map);
-        assertEquals("Map size shall be updated.", 2, map.size());
-        assertEquals("Map size shall be updated.", 2, identifiers.size());
-        /*
-         * Remove an identifier using the Set.remove(…) API on values.
-         */
-        assertTrue  (map.values().remove(toHRefString("myHREF")));
-        assertFalse ("Shall not contain the entry we removed.", map.containsValue("myHREF"));
-        assertFalse ("Shall not contain the entry we removed.", map.containsKey(HREF));
-        assertMapEquals("{gml:id=“myID”}", map);
-        assertEquals("Map size shall be updated.", 1, map.size());
-        assertEquals("Map size shall be updated.", 1, identifiers.size());
-        /*
-         * Remove an identifier using the Set.remove(…) API on keys.
-         */
-        assertTrue  (map.keySet().remove(ID));
-        assertFalse ("Shall not contain the entry we removed.", map.containsValue("myID"));
-        assertFalse ("Shall not contain the entry we removed.", map.containsKey(ID));
-        assertMapEquals("{}", map);
-        assertEquals("Map size shall be updated.", 0, map.size());
-        assertEquals("Map size shall be updated.", 0, identifiers.size());
-    }
-
-    /**
-     * Tests write operations on an {@link IdentifierMap} using specific API.
-     */
-    @Test
-    public void testPutSpecialized() {
-        final List<Identifier> identifiers = new ArrayList<Identifier>();
-        final IdentifierMap map = create(identifiers);
-        final String myID = "myID";
-        final java.util.UUID myUUID = fromString("a1eb6e53-93db-4942-84a6-d9e7fb9db2c7");
-        final URI myURI = URI.create("http://mylink");
-
-        assertNull(map.putSpecialized(ID,   myID));
-        assertNull(map.putSpecialized(UUID, myUUID));
-        assertNull(map.putSpecialized(HREF, myURI));
-        assertMapEquals("{gml:id=“myID”,"
-                + " gco:uuid=“a1eb6e53-93db-4942-84a6-d9e7fb9db2c7”,"
-                + " xlink:href=“http://mylink”}", map);
-
-        assertSame(myID,   map.getSpecialized(ID));
-        assertSame(myUUID, map.getSpecialized(UUID));
-        assertSame(myURI,  map.getSpecialized(HREF));
-        assertEquals("myID",                                 map.get(ID));
-        assertEquals("a1eb6e53-93db-4942-84a6-d9e7fb9db2c7", map.get(UUID));
-        assertEquals("http://mylink",                        map.get(HREF));
-    }
-
-    /**
-     * Tests read operations on an {@link IdentifierMap} using specific API.
-     */
-    @Test
-    public void testGetSpecialized() {
-        final List<Identifier> identifiers = new ArrayList<Identifier>();
-        final IdentifierMap map = create(identifiers);
-
-        assertNull(map.put(ID,   "myID"));
-        assertNull(map.put(UUID, "a1eb6e53-93db-4942-84a6-d9e7fb9db2c7"));
-        assertNull(map.put(HREF, "http://mylink"));
-        assertMapEquals("{gml:id=“myID”,"
-                + " gco:uuid=“a1eb6e53-93db-4942-84a6-d9e7fb9db2c7”,"
-                + " xlink:href=“http://mylink”}", map);
-
-        assertEquals("myID",                                             map.get           (ID));
-        assertEquals("a1eb6e53-93db-4942-84a6-d9e7fb9db2c7",             map.get           (UUID));
-        assertEquals("http://mylink",                                    map.get           (HREF));
-        assertEquals("myID",                                             map.getSpecialized(ID));
-        assertEquals(URI.create("http://mylink"),                        map.getSpecialized(HREF));
-        assertEquals(fromString("a1eb6e53-93db-4942-84a6-d9e7fb9db2c7"), map.getSpecialized(UUID));
-    }
-
-    /**
-     * Tests the handling of duplicated authorities.
-     */
-    @Test
-    public void testDuplicatedAuthorities() {
-        final List<Identifier> identifiers = new ArrayList<Identifier>();
-        assertTrue(identifiers.add(new IdentifierMapEntry(ID,   "myID1")));
-        assertTrue(identifiers.add(new IdentifierMapEntry(UUID, "myUUID")));
-        assertTrue(identifiers.add(new IdentifierMapEntry(ID,   "myID2")));
-
-        final IdentifierMap map = create(identifiers);
-        assertEquals("Duplicated authorities shall be filtered.", 2, map.size());
-        assertEquals("Duplicated authorities shall still exist.", 3, identifiers.size());
-        assertEquals("myID1",  map.get(ID));
-        assertEquals("myUUID", map.get(UUID));
-
-        final Iterator<Citation> it = map.keySet().iterator();
-        assertTrue(it.hasNext());
-        assertSame(ID, it.next());
-        it.remove();
-        assertTrue(it.hasNext());
-        assertSame(UUID, it.next());
-        assertFalse("Duplicated authority shall have been removed.", it.hasNext());
-
-        assertEquals(1, identifiers.size());
-        assertEquals(1, map.size());
-    }
-
-    /**
-=======
->>>>>>> a6a11688
      * Tests serialization.
      */
     @Test
@@ -236,13 +46,8 @@
         assertSame(UUID, assertSerializedEquals(UUID));
         assertSame(HREF, assertSerializedEquals(HREF));
 
-<<<<<<< HEAD
         final List<Identifier> identifiers = new ArrayList<Identifier>();
-        final Map<Citation,String> map = create(identifiers);
-=======
-        final List<Identifier> identifiers = new ArrayList<>();
         final Map<Citation,String> map = new IdentifierMapAdapter(identifiers);
->>>>>>> a6a11688
         assertTrue(identifiers.add(new IdentifierMapEntry(ID,   "myID")));
         assertTrue(identifiers.add(new IdentifierMapEntry(UUID, "myUUID")));
 
