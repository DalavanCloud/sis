/*
 * Licensed to the Apache Software Foundation (ASF) under one or more
 * contributor license agreements.  See the NOTICE file distributed with
 * this work for additional information regarding copyright ownership.
 * The ASF licenses this file to You under the Apache License, Version 2.0
 * (the "License"); you may not use this file except in compliance with
 * the License.  You may obtain a copy of the License at
 *
 *     http://www.apache.org/licenses/LICENSE-2.0
 *
 * Unless required by applicable law or agreed to in writing, software
 * distributed under the License is distributed on an "AS IS" BASIS,
 * WITHOUT WARRANTIES OR CONDITIONS OF ANY KIND, either express or implied.
 * See the License for the specific language governing permissions and
 * limitations under the License.
 */
package org.apache.sis.feature;

import java.util.Iterator;
import java.util.Collection;
import java.util.Collections;
import java.io.Serializable;
import org.opengis.util.GenericName;
import org.opengis.metadata.quality.DataQuality;
import org.opengis.metadata.maintenance.ScopeCode;
import org.apache.sis.util.ArgumentChecks;
import org.apache.sis.util.resources.Errors;
import org.apache.sis.util.CorruptedObjectException;
import org.apache.sis.internal.util.CheckedArrayList;


/**
 * An instance of a {@linkplain DefaultFeatureType feature type} containing values for a real-world phenomena.
 * Each feature instance can provide values for the following properties:
 *
 * <ul>
 *   <li>{@linkplain AbstractAttribute   Attributes}</li>
 *   <li>{@linkplain AbstractAssociation Associations to other features}</li>
 *   <li>{@linkplain DefaultOperation    Operations}</li>
 * </ul>
 *
 * {@code AbstractFeature} can be instantiated by calls to {@link DefaultFeatureType#newInstance()}.
 *
 * {@section Simple features}
 * A feature is said “simple” if it complies to the following conditions:
 * <ul>
 *   <li>the feature allows only attributes and operations (no associations),</li>
 *   <li>the cardinality of all attributes is constrained to [1 … 1].</li>
 * </ul>
 *
 * {@section Limitations}
 * <ul>
 *   <li><b>Multi-threading:</b> {@code AbstractFeature} instances are <strong>not</strong> thread-safe.
 *       Synchronization, if needed, shall be done externally by the caller.</li>
 *   <li><b>Serialization:</b> serialized objects of this class are not guaranteed to be compatible with future
 *       versions. Serialization should be used only for short term storage or RMI between applications running
 *       the same SIS version.</li>
 * </ul>
 *
 * @author  Travis L. Pinney
 * @author  Johann Sorel (Geomatys)
 * @author  Martin Desruisseaux (Geomatys)
 * @since   0.5
 * @version 0.5
 * @module
 *
 * @see DefaultFeatureType#newInstance()
 */
public abstract class AbstractFeature implements Serializable {
    /**
     * For cross-version compatibility.
     */
    private static final long serialVersionUID = -5637918246427380190L;

    /**
     * Information about the feature (name, characteristics, <i>etc.</i>).
     */
    final DefaultFeatureType type;

    /**
     * Creates a new feature of the given type.
     *
     * @param type Information about the feature (name, characteristics, <i>etc.</i>).
     *
     * @see DefaultFeatureType#newInstance()
     */
    protected AbstractFeature(final DefaultFeatureType type) {
        ArgumentChecks.ensureNonNull("type", type);
        this.type = type;
    }

    /**
     * Return the {@linkplain #type} name as a non-null string. This is used mostly for formatting error message.
     * This method shall not be invoked when a null name should be considered as an error.
     */
    final String getName() {
        return String.valueOf(type.getName());
    }

    /**
     * Returns information about the feature (name, characteristics, <i>etc.</i>).
     *
     * <div class="warning"><b>Warning:</b> In a future SIS version, the return type may be changed
     * to {@code org.opengis.feature.FeatureType}. This change is pending GeoAPI revision.</div>
     *
     * @return Information about the feature.
     */
    public DefaultFeatureType getType() {
        return type;
    }

    /**
     * Returns the property (attribute, operation or association) of the given name.
     *
     * <div class="warning"><b>Warning:</b> In a future SIS version, the return type may be changed
     * to {@code org.opengis.feature.Property}. This change is pending GeoAPI revision.</div>
     *
     * <div class="note"><b>Tip:</b> This method returns the property <em>instance</em>. If only the property
     * <em>value</em> is desired, then {@link #getPropertyValue(String)} is preferred since it gives to SIS a
     * chance to avoid the creation of {@link AbstractAttribute} or {@link AbstractAssociation} instances.</div>
     *
     * @param  name The property name.
     * @return The property of the given name (never {@code null}).
     * @throws IllegalArgumentException If the given argument is not a property name of this feature.
     *
     * @see #getPropertyValue(String)
     */
    public abstract Object getProperty(final String name) throws IllegalArgumentException;

    /**
     * Sets the property (attribute, operation or association).
     * The given property shall comply to the following conditions:
     *
     * <ul>
     *   <li>It must be non-null.</li>
     *   <li>Its {@linkplain Property#getName() name} shall be the name of the property to set in this feature.</li>
     *   <li>Its type shall be the same instance than the {@linkplain DefaultFeatureType#getProperty(String)
     *       property type} defined by the feature type for the above name.
     *       In other words, the following condition shall hold:</li>
     * </ul>
     *
     * {@preformat java
     *     assert property.getType() == getType().getProperty(property.getName());
     * }
     *
     * <div class="note"><b>Note:</b> This method is useful for storing non-default {@code Attribute} or
     * {@code FeatureAssociation} implementations in this feature. When default implementations are sufficient,
     * the {@link #setPropertyValue(String, Object)} method is preferred.</div>
     *
     * <div class="warning"><b>Warning:</b> In a future SIS version, the argument may be changed
     * to {@code org.opengis.feature.Property}. This change is pending GeoAPI revision.</div>
     *
     * @param  property The property to set.
     * @throws IllegalArgumentException if the type of the given property is not one of the types
     *         known to this feature, or if the property can not be set of an other reason.
     *
     * @see #setPropertyValue(String, Object)
     */
    public abstract void setProperty(final Object property) throws IllegalArgumentException;

    /**
     * Wraps the given value in a {@link Property} object. This method is invoked only by
     * {@link #getProperty(String)} when it needs to converts its {@code properties} data.
     *
     * @param  name  The name of the property to create.
     * @param  value The value to wrap.
     * @return A {@code Property} wrapping the given value.
     */
    @SuppressWarnings({"unchecked","rawtypes"})
    final Property createProperty(final String name, final Object value) {
        final AbstractIdentifiedType pt = type.getProperty(name);
        if (pt instanceof DefaultAttributeType<?>) {
            return AbstractAttribute.create((DefaultAttributeType<?>) pt, value);
        } else if (pt instanceof DefaultAssociationRole) {
            return AbstractAssociation.create((DefaultAssociationRole) pt, value);
        } else {
            // Should never happen, unless the user gave us some mutable FeatureType.
            throw new CorruptedObjectException(Errors.format(Errors.Keys.UnknownType_1, pt));
        }
    }

    /**
     * Creates a new property initialized to its default value.
     *
     * @param  name The name of the property to create.
     * @return A {@code Property} of the given name.
     * @throws IllegalArgumentException If the given argument is not an attribute or association name of this feature.
     */
    @SuppressWarnings({"unchecked","rawtypes"})
    final Property createProperty(final String name) throws IllegalArgumentException {
<<<<<<< HEAD
        final AbstractIdentifiedType pt = type.getProperty(name);
        if (pt instanceof DefaultAttributeType<?>) {
            return AbstractAttribute.create((DefaultAttributeType<?>) pt);
        } else if (pt instanceof DefaultAssociationRole) {
            return AbstractAssociation.create((DefaultAssociationRole) pt);
=======
        final PropertyType pt = type.getProperty(name);
        if (pt instanceof AttributeType<?>) {
            return ((AttributeType<?>) pt).newInstance();
        } else if (pt instanceof FeatureAssociationRole) {
            return ((FeatureAssociationRole) pt).newInstance();
>>>>>>> 9f4bcf74
        } else {
            throw unsupportedPropertyType(pt.getName());
        }
    }

    /**
     * Returns the default value to be returned by {@link #getPropertyValue(String)}
     * for the property of the given name.
     *
     * @param  name The name of the property for which to get the default value.
     * @return The default value for the {@code Property} of the given name.
     * @throws IllegalArgumentException If the given argument is not an attribute or association name of this feature.
     */
    final Object getDefaultValue(final String name) throws IllegalArgumentException {
        final AbstractIdentifiedType pt = type.getProperty(name);
        if (pt instanceof DefaultAttributeType<?>) {
            return getDefaultValue((DefaultAttributeType<?>) pt);
        } else if (pt instanceof DefaultAssociationRole) {
            return null; // No default value for associations.
        } else {
            throw unsupportedPropertyType(pt.getName());
        }
    }

    /**
     * Returns the default value to be returned by {@link #getPropertyValue(String)} for the given attribute type.
     */
    private static <V> Object getDefaultValue(final DefaultAttributeType<V> attribute) {
        final V defaultValue = attribute.getDefaultValue();
        if (Field.isSingleton(attribute.getMaximumOccurs())) {
            return defaultValue;
        } else {
            // Following is for compliance with getPropertyValue(String) method contract - see its javadoc.
            return (defaultValue != null) ? Collections.singletonList(defaultValue) : Collections.emptyList();
        }
    }

    /**
     * Returns the value for the property of the given name.
     * This convenience method is equivalent to invoking {@link #getProperty(String)} for the given name,
     * then to perform one of the following actions depending on the property type and the cardinality:
     *
     * <table class="sis">
     *   <caption>Class of returned value</caption>
     *   <tr><th>Property type</th>           <th>max. occurs</th> <th>Method invoked</th>                         <th>Return type</th></tr>
     *   <tr><td>{@link AttributeType}</td>   <td>0 or 1</td>      <td>{@link Attribute#getValue()}</td>           <td>{@link Object}</td></tr>
     *   <tr><td>{@code AttributeType}</td>   <td>2 or more</td>   <td>{@link Attribute#getValues()}</td>          <td>{@code Collection<?>}</td></tr>
     *   <tr><td>{@link AssociationRole}</td> <td>0 or 1</td>      <td>{@link FeatureAssociation#getValue()}</td>  <td>{@link Feature}</td></tr>
     *   <tr><td>{@code AssociationRole}</td> <td>2 or more</td>   <td>{@link FeatureAssociation#getValues()}</td> <td>{@code Collection<Feature>}</td></tr>
     * </table>
     *
     * <div class="note"><b>Note:</b> “max. occurs” is the {@linkplain DefaultAttributeType#getMaximumOccurs() maximum
     * number of occurrences} and does not depend on the actual number of values. If an attribute allows more than one
     * value, then this method will always return a collection for that attribute even if the collection is empty.</div>
     *
     * @param  name The property name.
     * @return The value for the given property, or {@code null} if none.
     * @throws IllegalArgumentException If the given argument is not an attribute or association name of this feature.
     *
     * @see AbstractAttribute#getValue()
     */
    public abstract Object getPropertyValue(final String name) throws IllegalArgumentException;

    /**
     * Sets the value for the property of the given name.
     *
     * {@section Validation}
     * The amount of validation performed by this method is implementation dependent.
     * Usually, only the most basic constraints are verified. This is so for performance reasons
     * and also because some rules may be temporarily broken while constructing a feature.
     * A more exhaustive verification can be performed by invoking the {@link #quality()} method.
     *
     * @param  name  The attribute name.
     * @param  value The new value for the given attribute (may be {@code null}).
     * @throws ClassCastException If the value is not assignable to the expected value class.
     * @throws IllegalArgumentException If the given value can not be assigned for an other reason.
     *
     * @see AbstractAttribute#setValue(Object)
     */
    public abstract void setPropertyValue(final String name, final Object value) throws IllegalArgumentException;

    /**
     * Returns the value of the given attribute, as a singleton or as a collection depending
     * on the maximum number of occurrences.
     */
    static Object getAttributeValue(final AbstractAttribute<?> property) {
        return Field.isSingleton(property.getType().getMaximumOccurs()) ? property.getValue() : property.getValues();
    }

    /**
     * Returns the value of the given association, as a singleton or as a collection depending
     * on the maximum number of occurrences.
     */
    static Object getAssociationValue(final AbstractAssociation property) {
        return Field.isSingleton(property.getRole().getMaximumOccurs()) ? property.getValue() : property.getValues();
    }

    /**
     * Sets the value of the given property, with some minimal checks.
     */
    static void setPropertyValue(final Property property, final Object value) {
        if (property instanceof AbstractAttribute<?>) {
            setAttributeValue((AbstractAttribute<?>) property, value);
        } else if (property instanceof AbstractAssociation) {
            setAssociationValue((AbstractAssociation) property, value);
        } else {
            throw unsupportedPropertyType(property.getName());
        }
    }

    /**
     * Sets the attribute value after verification of its type. This method is invoked only for checking
     * that we are not violating the Java parameterized type contract. For a more exhaustive validation,
     * use {@link Validator} instead.
     */
    @SuppressWarnings("unchecked")
    private static <V> void setAttributeValue(final AbstractAttribute<V> attribute, final Object value) {
        if (value != null) {
            final DefaultAttributeType<V> pt = attribute.getType();
            final Class<?> base = pt.getValueClass();
            if (!base.isInstance(value)) {
                Object element = value;
                if (value instanceof Collection<?>) {
                    /*
                     * If the given value is a collection, verify the class of all values
                     * before to delegate to Attribute.setValues(Collection<? extends V>).
                     */
                    final Iterator<?> it = ((Collection<?>) value).iterator();
                    do if (!it.hasNext()) {
                        ((AbstractAttribute) attribute).setValues((Collection) value);
                        return;
                    } while ((element = it.next()) == null || base.isInstance(element));
                    // Found an illegal value. Exeption is thrown below.
                }
                throw illegalValueClass(attribute.getName(), element); // 'element' can not be null here.
            }
        }
        ((AbstractAttribute) attribute).setValue(value);
    }

    /**
     * Sets the association value after verification of its type.
     * For a more exhaustive validation, use {@link Validator} instead.
     */
    @SuppressWarnings("unchecked")
    private static void setAssociationValue(final AbstractAssociation association, final Object value) {
        if (value != null) {
            final DefaultAssociationRole role = association.getRole();
            final DefaultFeatureType base = role.getValueType();
            if (value instanceof AbstractFeature) {
                final DefaultFeatureType actual = ((AbstractFeature) value).getType();
                if (base != actual && !DefaultFeatureType.maybeAssignableFrom(base, actual)) {
                    throw illegalPropertyType(role.getName(), actual.getName());
                }
            } else if (value instanceof Collection<?>) {
                verifyAssociationValues(role, (Collection<?>) value);
                association.setValues((Collection<? extends AbstractFeature>) value);
                return; // Skip the setter at the end of this method.
            } else {
                throw illegalValueClass(association.getName(), value);
            }
        }
        association.setValue((AbstractFeature) value);
    }

    /**
     * Returns {@code true} if the caller can skip the call to {@link #verifyPropertyValue(String, Object)}.
     * This is a slight optimization for the case when we replaced an attribute value by a new value of
     * the same class. Since the type check has already been done by the previous assignation, we do not
     * need to perform it again.
     *
     * @param previous The previous value, or {@code null}.
     * @param value    The new value, or {@code null}.
     * @return         {@code true} if the caller can skip the verification performed by {@code verifyPropertyValue}.
     */
    static boolean canSkipVerification(final Object previous, final Object value) {
        if (previous != null) {
            if (value == null) {
                return true;
            }
            if (previous.getClass() == value.getClass() && !(value instanceof AbstractFeature)) {
                return true;
            }
        }
        return false;
    }

    /**
     * Verifies if the given property can be assigned to this feature.
     *
     * @param name Shall be {@code property.getName().toString()}.
     * @param property The property to verify.
     */
    final void verifyPropertyType(final String name, final Property property) {
        final AbstractIdentifiedType pt, base = type.getProperty(name);
        if (property instanceof AbstractAttribute<?>) {
            pt = ((AbstractAttribute<?>) property).getType();
        } else if (property instanceof AbstractAssociation) {
            pt = ((AbstractAssociation) property).getRole();
        } else {
            throw illegalPropertyType(base.getName(), property.getClass());
        }
        if (pt != base) {
            throw new IllegalArgumentException(base == null
                    ? Errors.format(Errors.Keys.PropertyNotFound_2, getName(), name)
                    : Errors.format(Errors.Keys.MismatchedPropertyType_1, name));
        }
    }

    /**
     * Verifies the validity of the given value for the property of the given name, then returns the value
     * to store. The returned value is usually the same than the given one, except in the case of collections.
     */
    final Object verifyPropertyValue(final String name, final Object value) {
        final AbstractIdentifiedType pt = type.getProperty(name);
        if (pt instanceof DefaultAttributeType<?>) {
            if (value != null) {
                return verifyAttributeValue((DefaultAttributeType<?>) pt, value);
            }
        } else if (pt instanceof DefaultAssociationRole) {
            if (value != null) {
                return verifyAssociationValue((DefaultAssociationRole) pt, value);
            }
        } else {
            throw unsupportedPropertyType(pt.getName());
        }
        return value;
    }

    /**
     * Verifies the validity of the given attribute value, and returns the value to store in the feature.
     * An attribute:
     * <ul>
     *   <li>May be a singleton,  in which case the value class is verified.</li>
     *   <li>May be a collection, in which case the class each elements in the collection is verified.</li>
     * </ul>
     *
     * @param value The value, which shall be non-null.
     */
    private static <T> Object verifyAttributeValue(final DefaultAttributeType<T> type, final Object value) {
        final Class<T> valueClass = type.getValueClass();
        final boolean isSingleton = Field.isSingleton(type.getMaximumOccurs());
        if (valueClass.isInstance(value)) {
            return isSingleton ? value : singletonList(valueClass, type.getMinimumOccurs(), value);
        } else if (!isSingleton && value instanceof Collection<?>) {
            return CheckedArrayList.castOrCopy((Collection<?>) value, valueClass);
        } else {
            throw illegalValueClass(type.getName(), value);
        }
    }

    /**
     * Verifies the validity of the given association value, and returns the value to store in the feature.
     * An association:
     * <ul>
     *   <li>May be a singleton,  in which case the feature type is verified.</li>
     *   <li>May be a collection, in which case the class each elements in the collection is verified.</li>
     * </ul>
     *
     * @param value The value, which shall be non-null.
     */
    private static Object verifyAssociationValue(final DefaultAssociationRole role, final Object value) {
        final boolean isSingleton = Field.isSingleton(role.getMaximumOccurs());
        if (value instanceof AbstractFeature) {
            /*
             * If the user gave us a single value, first verify its validity.
             * Then wrap it in a list of 1 element if this property is multi-valued.
             */
            final DefaultFeatureType valueType = ((AbstractFeature) value).getType();
            final DefaultFeatureType base = role.getValueType();
            if (base != valueType && DefaultFeatureType.maybeAssignableFrom(base, valueType)) {
                return isSingleton ? value : singletonList(AbstractFeature.class, role.getMinimumOccurs(), value);
            } else {
                throw illegalPropertyType(role.getName(), valueType.getName());
            }
        } else if (!isSingleton && value instanceof Collection<?>) {
            verifyAssociationValues(role, (Collection<?>) value);
            return CheckedArrayList.castOrCopy((Collection<?>) value, AbstractFeature.class);
        } else {
            throw illegalValueClass(role.getName(), value);
        }
    }

    /**
     * Verifies if all values in the given collection are valid instances of feature for the given association role.
     */
    private static void verifyAssociationValues(final DefaultAssociationRole role, final Collection<?> values) {
        final DefaultFeatureType base = role.getValueType();
        int index = 0;
        for (final Object value : values) {
            ArgumentChecks.ensureNonNullElement("values", index, value);
            if (!(value instanceof AbstractFeature)) {
                throw illegalValueClass(role.getName(), value);
            }
            final DefaultFeatureType type = ((AbstractFeature) value).getType();
            if (base != type && !DefaultFeatureType.maybeAssignableFrom(base, type)) {
                throw illegalPropertyType(role.getName(), type.getName());
            }
            index++;
        }
    }

    /**
     * Creates a collection which will initially contain only the given value.
     * At the difference of {@link Collections#singletonList(Object)}, this method returns a modifiable list.
     */
    @SuppressWarnings("unchecked")
    private static <V> Collection<V> singletonList(final Class<V> valueClass, final int minimumOccurs, final Object value) {
        final CheckedArrayList<V> values = new CheckedArrayList<V>(valueClass, Math.max(minimumOccurs, 4));
        values.add((V) value); // Type will be checked by CheckedArrayList.
        return values;
    }

    /**
     * Returns the exception for a property type which neither an attribute or an association.
     * This method is invoked after a {@link PropertyType} has been found for the user-supplied name,
     * but that property can not be stored in a {@link Property} instance.
     */
    static IllegalArgumentException unsupportedPropertyType(final GenericName name) {
        return new IllegalArgumentException(Errors.format(Errors.Keys.CanNotInstantiate_1, name));
    }

    /**
     * Returns the exception for a property value of wrong Java class.
     *
     * @param value The value, which shall be non-null.
     */
    private static ClassCastException illegalValueClass(final GenericName name, final Object value) {
        return new ClassCastException(Errors.format(Errors.Keys.IllegalPropertyClass_2, name, value.getClass()));
    }

    /**
     * Returns the exception for a property value (usually a feature) of wrong type.
     */
    private static IllegalArgumentException illegalPropertyType(final GenericName name, final Object value) {
        return new IllegalArgumentException(Errors.format(Errors.Keys.IllegalPropertyClass_2, name, value));
    }

    /**
     * Evaluates the quality of this feature at this method invocation time. The data quality reports
     * may include information about whether the property values met the constraints defined by the
     * property types, or any other criterion at implementation choice.
     *
     * <p>The default implementation reports data quality with at least the following information:</p>
     * <ul>
     *   <li>
     *     The {@linkplain org.apache.sis.metadata.iso.quality.DefaultDataQuality#getScope() scope}
     *     {@linkplain org.apache.sis.metadata.iso.quality.DefaultScope#getLevel() level} is set to
     *     {@link org.opengis.metadata.maintenance.ScopeCode#FEATURE}.
     *   </li><li>
     *     The {@linkplain org.apache.sis.metadata.iso.quality.DefaultDataQuality#getReports() reports} list contains
     *     at most one {@linkplain org.apache.sis.metadata.iso.quality.DefaultDomainConsistency domain consistency}
     *     element per property. Implementations are free to omit element for properties having nothing to report.
     *   </li><li>
     *     Each report may have one or more {@linkplain org.apache.sis.metadata.iso.quality.DefaultConformanceResult
     *     conformance result}, as documented on {@link AbstractAttribute#quality()} javadoc.
     *   </li>
     * </ul>
     *
     * This feature is valid if this method does not report any
     * {@linkplain org.apache.sis.metadata.iso.quality.DefaultConformanceResult conformance result} having a
     * {@linkplain org.apache.sis.metadata.iso.quality.DefaultConformanceResult#pass() pass} value of {@code false}.
     *
     * <div class="note"><b>Example:</b> given a feature with an attribute named “population”.
     * If this attribute is mandatory ([1 … 1] cardinality) but no value has been assigned to it,
     * then this {@code quality()} method will return the following data quality report:
     *
     * {@preformat text
     *   Data quality
     *     ├─Scope
     *     │   └─Level………………………………………………… Feature
     *     └─Report
     *         ├─Measure identification
     *         │   └─Code………………………………………… population
     *         ├─Evaluation method type…… Direct internal
     *         └─Result
     *             ├─Explanation……………………… Missing value for “population” property.
     *             └─Pass………………………………………… false
     * }
     * </div>
     *
     * @return Reports on all constraint violations found.
     *
     * @see AbstractAttribute#quality()
     * @see AbstractAssociation#quality()
     */
    public DataQuality quality() {
        final Validator v = new Validator(ScopeCode.FEATURE);
        for (final AbstractIdentifiedType pt : type.getProperties(true)) {
            final Property property = (Property) getProperty(pt.getName().toString());
            final DataQuality quality;
            if (property instanceof AbstractAttribute<?>) {
                quality = ((AbstractAttribute<?>) property).quality();
            } else if (property instanceof AbstractAssociation) {
                quality = ((AbstractAssociation) property).quality();
            } else {
                continue;
            }
            if (quality != null) { // Should not be null, but let be safe.
                v.quality.getReports().addAll(quality.getReports());
            }
        }
        return v.quality;
    }

    /**
     * Formats this feature in a tabular format.
     *
     * @return A string representation of this feature in a tabular format.
     *
     * @see FeatureFormat
     */
    @Override
    public String toString() {
        return FeatureFormat.sharedFormat(this);
    }
}<|MERGE_RESOLUTION|>--- conflicted
+++ resolved
@@ -188,19 +188,11 @@
      */
     @SuppressWarnings({"unchecked","rawtypes"})
     final Property createProperty(final String name) throws IllegalArgumentException {
-<<<<<<< HEAD
         final AbstractIdentifiedType pt = type.getProperty(name);
         if (pt instanceof DefaultAttributeType<?>) {
-            return AbstractAttribute.create((DefaultAttributeType<?>) pt);
+            return ((DefaultAttributeType<?>) pt).newInstance();
         } else if (pt instanceof DefaultAssociationRole) {
-            return AbstractAssociation.create((DefaultAssociationRole) pt);
-=======
-        final PropertyType pt = type.getProperty(name);
-        if (pt instanceof AttributeType<?>) {
-            return ((AttributeType<?>) pt).newInstance();
-        } else if (pt instanceof FeatureAssociationRole) {
-            return ((FeatureAssociationRole) pt).newInstance();
->>>>>>> 9f4bcf74
+            return ((DefaultAssociationRole) pt).newInstance();
         } else {
             throw unsupportedPropertyType(pt.getName());
         }
