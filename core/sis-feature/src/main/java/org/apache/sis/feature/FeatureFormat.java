--- conflicted
+++ resolved
@@ -46,20 +46,6 @@
 
 // Branch-dependent imports
 import org.apache.sis.internal.jdk8.UncheckedIOException;
-<<<<<<< HEAD
-import org.apache.sis.util.Characters;
-=======
-import org.opengis.feature.IdentifiedType;
-import org.opengis.feature.Property;
-import org.opengis.feature.PropertyType;
-import org.opengis.feature.Attribute;
-import org.opengis.feature.AttributeType;
-import org.opengis.feature.Feature;
-import org.opengis.feature.FeatureType;
-import org.opengis.feature.FeatureAssociation;
-import org.opengis.feature.FeatureAssociationRole;
-import org.opengis.feature.Operation;
->>>>>>> 4edd3015
 
 
 /**
@@ -389,20 +375,8 @@
                 }
                 value = feature.getPropertyValue(propertyType.getName().toString());
                 if (value == null) {
-<<<<<<< HEAD
                     if (propertyType instanceof FieldType && ((FieldType) propertyType).getMinimumOccurs() == 0) {
-                        continue;                                       // If no value, skip the full row.
-=======
-                    if (propertyType instanceof AttributeType
-                            && ((AttributeType) propertyType).getMinimumOccurs() == 0)
-                    {
                         continue;                           // If optional and no value, skip the full row.
-                    }
-                    if (propertyType instanceof FeatureAssociationRole
-                            && ((FeatureAssociationRole) propertyType).getMinimumOccurs() == 0)
-                    {
-                        continue;                           // If optional and no value, skip the full row.
->>>>>>> 4edd3015
                     }
                     cardinality = 0;
                 } else if (value instanceof Collection<?>) {
@@ -506,15 +480,8 @@
                         while (it.hasNext()) {
                             value = it.next();
                             if (value != null) {
-<<<<<<< HEAD
-                                if (format != null && valueClass.isInstance(value)) {       // Null safe of getFormat(valueClass) contract.
-                                    value = format.format(value, buffer, dummyFP);
-                                } else if (value instanceof AbstractFeature && propertyType instanceof DefaultAssociationRole) {
+                                if (propertyType instanceof DefaultAssociationRole) {
                                     final String p = DefaultAssociationRole.getTitleProperty((DefaultAssociationRole) propertyType);
-=======
-                                if (propertyType instanceof FeatureAssociationRole) {
-                                    final String p = DefaultAssociationRole.getTitleProperty((FeatureAssociationRole) propertyType);
->>>>>>> 4edd3015
                                     if (p != null) {
                                         value = ((AbstractFeature) value).getPropertyValue(p);
                                         if (value == null) continue;
