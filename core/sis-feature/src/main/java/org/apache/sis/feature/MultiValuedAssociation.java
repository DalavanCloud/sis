/*
 * Licensed to the Apache Software Foundation (ASF) under one or more
 * contributor license agreements.  See the NOTICE file distributed with
 * this work for additional information regarding copyright ownership.
 * The ASF licenses this file to You under the Apache License, Version 2.0
 * (the "License"); you may not use this file except in compliance with
 * the License.  You may obtain a copy of the License at
 *
 *     http://www.apache.org/licenses/LICENSE-2.0
 *
 * Unless required by applicable law or agreed to in writing, software
 * distributed under the License is distributed on an "AS IS" BASIS,
 * WITHOUT WARRANTIES OR CONDITIONS OF ANY KIND, either express or implied.
 * See the License for the specific language governing permissions and
 * limitations under the License.
 */
package org.apache.sis.feature;

import java.util.Collection;
import org.apache.sis.internal.util.CheckedArrayList;
import org.apache.sis.util.ArgumentChecks;
import org.apache.sis.util.resources.Errors;

// Branch-dependent imports
import org.opengis.feature.Feature;
import org.opengis.feature.FeatureType;
import org.opengis.feature.FeatureAssociationRole;


/**
 * An instance of an {@linkplain DefaultAssociationRole association role} containing an arbitrary amount of values.
 *
 * <div class="note"><b>Note:</b> in the common case where the {@linkplain DefaultAssociationRole association role}
 * restricts the cardinality to [0 … 1], the {@link SingletonAssociation} implementation consumes less memory.</div>
 *
 * {@section Limitations}
 * <ul>
 *   <li><b>Multi-threading:</b> {@code MultiValuedAssociation} instances are <strong>not</strong> thread-safe.
 *       Synchronization, if needed, shall be done externally by the caller.</li>
 *   <li><b>Serialization:</b> serialized objects of this class are not guaranteed to be compatible with future
 *       versions. Serialization should be used only for short term storage or RMI between applications running
 *       the same SIS version.</li>
 * </ul>
 *
 * @author  Martin Desruisseaux (Geomatys)
 * @since   0.5
 * @version 0.5
 * @module
 *
 * @see DefaultAssociationRole
 */
final class MultiValuedAssociation extends AbstractAssociation implements Cloneable {
    /**
     * For cross-version compatibility.
     */
    private static final long serialVersionUID = 5089428248556035466L;

    /**
     * The association values.
     */
    private CheckedArrayList<Feature> values;

    /**
     * Creates a new association of the given role.
     *
     * @param role Information about the association.
     */
    public MultiValuedAssociation(final FeatureAssociationRole role) {
        super(role);
<<<<<<< HEAD
        values = new CheckedArrayList<AbstractFeature>(AbstractFeature.class);
=======
        values = new CheckedArrayList<>(Feature.class);
>>>>>>> 4ca1b17b
    }

    /**
     * Creates a new association of the given role initialized to the given values.
     *
     * @param role   Information about the association.
     * @param values The initial values, or {@code null} for initializing to an empty list.
     */
    MultiValuedAssociation(final FeatureAssociationRole role, final Object values) {
        super(role);
        if (values == null) {
<<<<<<< HEAD
            this.values = new CheckedArrayList<AbstractFeature>(AbstractFeature.class);
=======
            this.values = new CheckedArrayList<>(Feature.class);
>>>>>>> 4ca1b17b
        } else {
            this.values = CheckedArrayList.castOrCopy((CheckedArrayList<?>) values, Feature.class);
        }
    }

    /**
     * Returns the feature, or {@code null} if none.
     *
     * @return The feature (may be {@code null}).
     * @throws IllegalStateException if this association contains more than one value.
     */
    @Override
    public Feature getValue() {
        switch (values.size()) {
            case 0:  return null;
            case 1:  return values.get(0);
            default: throw new IllegalStateException(Errors.format(Errors.Keys.NotASingleton_1, getName()));
        }
    }

    /**
     * Returns all features, or an empty collection if none.
     * The returned collection is <cite>live</cite>: changes in the returned collection
     * will be reflected immediately in this {@code Association} instance, and conversely.
     *
     * @return The features in a <cite>live</cite> collection.
     */
    @Override
    public Collection<Feature> getValues() {
        return values;
    }

    /**
     * Sets the feature.
     *
     * @param value The new value, or {@code null} for removing all values from this association.
     */
    @Override
    public void setValue(final Feature value) {
        values.clear();
        if (value != null) {
            ensureValid(role.getValueType(), value.getType());
            values.add(value);
        }
    }

    /**
     * Sets the feature values. All previous values are replaced by the given collection.
     *
     * @param values The new values.
     */
    @Override
    public void setValues(final Collection<? extends Feature> values) {
        ArgumentChecks.ensureNonNull("values", values);
        final FeatureType base = role.getValueType();
        this.values.clear();
        for (final Feature value : values) {
            ensureValid(base, value.getType());
            this.values.add(value);
        }
    }

    /**
     * Returns a copy of this association.
     * The default implementation returns a <em>shallow</em> copy:
     * the association {@linkplain #getValues() values} are <strong>not</strong> cloned.
     * However subclasses may choose to do otherwise.
     *
     * @return A clone of this association.
     * @throws CloneNotSupportedException if this association can not be cloned.
     *         The default implementation never throw this exception. However subclasses may throw it,
     *         for example on attempt to clone the association values.
     */
    @Override
    @SuppressWarnings("unchecked")
    public MultiValuedAssociation clone() throws CloneNotSupportedException {
        final MultiValuedAssociation clone = (MultiValuedAssociation) super.clone();
        clone.values = (CheckedArrayList<Feature>) clone.values.clone();
        return clone;
    }

    /**
     * Returns a hash code value for this association.
     *
     * @return A hash code value.
     */
    @Override
    public int hashCode() {
        return role.hashCode() + values.hashCode();
    }

    /**
     * Compares this association with the given object for equality.
     *
     * @return {@code true} if both objects are equal.
     */
    @Override
    public boolean equals(final Object obj) {
        if (obj == this) {
            return true;
        }
        if (obj instanceof MultiValuedAssociation) {
            final MultiValuedAssociation that = (MultiValuedAssociation) obj;
            return role.equals(that.role) && values.equals(that.values);
        }
        return false;
    }
}<|MERGE_RESOLUTION|>--- conflicted
+++ resolved
@@ -67,11 +67,7 @@
      */
     public MultiValuedAssociation(final FeatureAssociationRole role) {
         super(role);
-<<<<<<< HEAD
-        values = new CheckedArrayList<AbstractFeature>(AbstractFeature.class);
-=======
-        values = new CheckedArrayList<>(Feature.class);
->>>>>>> 4ca1b17b
+        values = new CheckedArrayList<Feature>(Feature.class);
     }
 
     /**
@@ -83,11 +79,7 @@
     MultiValuedAssociation(final FeatureAssociationRole role, final Object values) {
         super(role);
         if (values == null) {
-<<<<<<< HEAD
-            this.values = new CheckedArrayList<AbstractFeature>(AbstractFeature.class);
-=======
-            this.values = new CheckedArrayList<>(Feature.class);
->>>>>>> 4ca1b17b
+            this.values = new CheckedArrayList<Feature>(Feature.class);
         } else {
             this.values = CheckedArrayList.castOrCopy((CheckedArrayList<?>) values, Feature.class);
         }
