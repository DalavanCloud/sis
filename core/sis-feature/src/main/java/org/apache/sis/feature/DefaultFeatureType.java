--- conflicted
+++ resolved
@@ -38,19 +38,9 @@
 import org.apache.sis.internal.util.CollectionsExt;
 import org.apache.sis.internal.util.UnmodifiableArrayList;
 
-<<<<<<< HEAD
-=======
 // Branch-dependent imports
-import org.apache.sis.internal.jdk7.Objects;
 import org.apache.sis.internal.jdk8.JDK8;
-import org.opengis.feature.PropertyType;
-import org.opengis.feature.AttributeType;
-import org.opengis.feature.Feature;
-import org.opengis.feature.FeatureType;
-import org.opengis.feature.FeatureAssociationRole;
-import org.opengis.feature.Operation;
-
->>>>>>> 01c3abb4
+
 
 /**
  * Abstraction of a real-world phenomena. A {@code FeatureType} instance describes the class of all
@@ -309,7 +299,7 @@
         assignableTo = new HashSet<GenericName>(4);
         assignableTo.add(super.getName());
         scanPropertiesFrom(this);
-        allProperties = UnmodifiableArrayList.wrap(byName.values().toArray(new PropertyType[byName.size()]));
+        allProperties = UnmodifiableArrayList.wrap(byName.values().toArray(new AbstractIdentifiedType[byName.size()]));
         /*
          * Now check if the feature is simple/complex or dense/sparse. We perform this check after we finished
          * to create the list of all properties, because some properties may be overridden and we want to take
@@ -350,8 +340,8 @@
          *
          * In the 'aliases' map below, null values will be assigned to ambiguous short names.
          */
-        final Map<String, PropertyType> aliases = new LinkedHashMap<String, PropertyType>();
-        for (final PropertyType property : allProperties) {
+        final Map<String, AbstractIdentifiedType> aliases = new LinkedHashMap<String, AbstractIdentifiedType>();
+        for (final AbstractIdentifiedType property : allProperties) {
             final GenericName name = property.getName();
             final LocalName tip = name.tip();
             if (tip != name) {  // Slight optimization for a common case.
@@ -361,8 +351,8 @@
                 }
             }
         }
-        for (final Map.Entry<String,PropertyType> entry : aliases.entrySet()) {
-            final PropertyType property = entry.getValue();
+        for (final Map.Entry<String,AbstractIdentifiedType> entry : aliases.entrySet()) {
+            final AbstractIdentifiedType property = entry.getValue();
             if (property != null) {
                 final String tip = entry.getKey();
                 if (JDK8.putIfAbsent(byName, tip, property) == null) {
@@ -520,11 +510,11 @@
      *
      * @see #OPERATION_INDEX
      */
-    private static boolean isParameterlessOperation(final PropertyType type) {
-        if (type instanceof Operation) {
-            final ParameterDescriptorGroup parameters = ((Operation) type).getParameters();
+    private static boolean isParameterlessOperation(final AbstractIdentifiedType type) {
+        if (type instanceof AbstractOperation) {
+            final ParameterDescriptorGroup parameters = ((AbstractOperation) type).getParameters();
             return ((parameters == null) || parameters.descriptors().isEmpty())
-                   && ((Operation) type).getResult() != null;
+                   && ((AbstractOperation) type).getResult() != null;
         }
         return false;
     }
