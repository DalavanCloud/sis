/*
 * Licensed to the Apache Software Foundation (ASF) under one or more
 * contributor license agreements.  See the NOTICE file distributed with
 * this work for additional information regarding copyright ownership.
 * The ASF licenses this file to You under the Apache License, Version 2.0
 * (the "License"); you may not use this file except in compliance with
 * the License.  You may obtain a copy of the License at
 *
 *     http://www.apache.org/licenses/LICENSE-2.0
 *
 * Unless required by applicable law or agreed to in writing, software
 * distributed under the License is distributed on an "AS IS" BASIS,
 * WITHOUT WARRANTIES OR CONDITIONS OF ANY KIND, either express or implied.
 * See the License for the specific language governing permissions and
 * limitations under the License.
 */
package org.apache.sis.feature;

import java.util.Map;
import java.util.HashMap;
import java.util.ConcurrentModificationException;
import org.opengis.metadata.maintenance.ScopeCode;
import org.opengis.metadata.quality.DataQuality;
import org.apache.sis.internal.util.Cloner;
import org.apache.sis.util.ArgumentChecks;
import org.apache.sis.util.CorruptedObjectException;
import org.apache.sis.util.resources.Errors;

// Branch-dependent imports
import org.opengis.feature.Property;
import org.opengis.feature.Attribute;
import org.opengis.feature.FeatureAssociation;


/**
 * A feature in which only a small fraction of properties are expected to be provided. This implementation uses
 * a {@link Map} for its internal storage of properties. This consumes less memory than a plain array when we
 * know that the array may be long and likely to be full of {@code null} values.
 *
 * @author  Travis L. Pinney
 * @author  Johann Sorel (Geomatys)
 * @author  Martin Desruisseaux (Geomatys)
 * @since   0.5
 * @version 0.6
 * @module
 *
 * @see DenseFeature
 * @see DefaultFeatureType
 */
final class SparseFeature extends AbstractFeature implements Cloneable {
    /**
     * For cross-version compatibility.
     */
    private static final long serialVersionUID = 2954323576287152427L;

    /**
     * A {@link #valuesKind} flag meaning that the {@link #properties} map contains raw values.
     */
    private static final byte VALUES = 0; // Must be zero, because we want it to be 'valuesKind' default value.

    /**
     * A {@link #valuesKind} flag meaning that the {@link #properties} map contains {@link Property} instances.
     */
    private static final byte PROPERTIES = 1;

    /**
     * A {@link #valuesKind} flag meaning that the {@link #properties} map is invalid.
     */
    private static final byte CORRUPTED = 2;

    /**
     * The map of property names to keys in the {@link #properties} map. This map is a reference to the
     * {@link DefaultFeatureType#indices} map (potentially shared by many feature instances) and shall
     * not be modified.
     *
     * <p>We use those indices as {@link #properties} keys instead than using directly the property names
     * in order to resolve aliases.</p>
     */
    private final Map<String, Integer> indices;

    /**
     * The properties (attributes or feature associations) in this feature.
     *
     * Conceptually, values in this map are {@link Property} instances. However at first we will store
     * only the property <em>values</em>, and build the full {@code Property} objects only if they are
     * requested. The intend is to reduce the amount of allocated objects as much as possible, because
     * typical SIS applications may create a very large amount of features.
     *
     * @see #valuesKind
     */
    private HashMap<Integer, Object> properties;

    /**
     * {@link #PROPERTIES} if the values in the {@link #properties} map are {@link Property} instances,
     * or {@link #VALUES} if the map contains only the "raw" property values.
     *
     * <p>This field is initially {@code VALUES}, and will be set to {@code PROPERTIES} only if at least
     * one {@code Property} instance has been requested. In such case, all property values will have been
     * wrapped into their appropriate {@code Property} instance.</p>
     */
    private byte valuesKind;

    /**
     * Creates a new feature of the given type.
     *
     * @param type Information about the feature (name, characteristics, <i>etc.</i>).
     */
    public SparseFeature(final DefaultFeatureType type) {
        super(type);
<<<<<<< HEAD
        properties = new HashMap<String, Object>();
=======
        indices = type.indices();
        properties = new HashMap<>();
>>>>>>> d6ef2e3d
    }

    /**
     * Returns the index for the property of the given name, or {@link DefaultFeatureType#OPERATION_INDEX}
     * if the property is a parameterless operation.
     *
     * @param  name The property name.
     * @return The index for the property of the given name,
     *         or a negative value if the property is a parameterless operation.
     * @throws IllegalArgumentException If the given argument is not a property name of this feature.
     */
    private int getIndex(final String name) throws IllegalArgumentException {
        final Integer index = indices.get(name);
        if (index != null) {
            return index;
        }
        throw new IllegalArgumentException(Errors.format(Errors.Keys.PropertyNotFound_2, getName(), name));
    }

    /**
     * Returns the property name at the given index.
     * Current implementation is inefficient, but this method should rarely be invoked.
     */
    private String nameOf(final Integer index) {
        for (final Map.Entry<String, Integer> entry : indices.entrySet()) {
            if (index.equals(entry.getValue())) {
                return entry.getKey();
            }
        }
        // Should never reach this point.
        throw new AssertionError(index);
    }

    /**
     * Ensures that the {@link #properties} map contains {@link Property} instances instead than
     * property values. The conversion, if needed, will be performed at most once per feature.
     */
    private void requireMapOfProperties() {
        if (valuesKind != PROPERTIES) {
            if (!properties.isEmpty()) { // The map is typically empty when this method is first invoked.
                if (valuesKind != VALUES) {
                    throw new CorruptedObjectException(getName());
                }
                valuesKind = CORRUPTED;
                for (final Map.Entry<Integer, Object> entry : properties.entrySet()) {
                    final String key = nameOf(entry.getKey());
                    final Object value = entry.getValue();
                    if (entry.setValue(createProperty(key, value)) != value) {
                        throw new ConcurrentModificationException(key);
                    }
                }
            }
            valuesKind = PROPERTIES; // Set only on success.
        }
    }

    /**
     * Returns the property (attribute, operation or association) of the given name.
     *
     * @param  name The property name.
     * @return The property of the given name.
     * @throws IllegalArgumentException If the given argument is not a property name of this feature.
     */
    @Override
    public Property getProperty(final String name) throws IllegalArgumentException {
        ArgumentChecks.ensureNonNull("name", name);
        requireMapOfProperties();
        return getPropertyInstance(name);
    }

    /**
     * Implementation of {@link #getProperty(String)} invoked when we know that the {@link #properties}
     * map contains {@code Property} instances (as opposed to their value).
     */
    private Property getPropertyInstance(final String name) throws IllegalArgumentException {
        assert valuesKind == PROPERTIES : valuesKind;
        final Integer index = getIndex(name);
        if (index < 0) {
            return getOperationResult(name);
        }
        Property property = (Property) properties.get(index);
        if (property == null) {
            property = createProperty(name);
            replace(index, null, property);
        }
        return property;
    }

    /**
     * Sets the property (attribute, operation or association).
     *
     * @param  property The property to set.
     * @throws IllegalArgumentException if the type of the given property is not one of the types
     *         known to this feature.
     */
    @Override
    public void setProperty(final Property property) throws IllegalArgumentException {
        ArgumentChecks.ensureNonNull("property", property);
        final String name = property.getName().toString();
        verifyPropertyType(name, property);
        requireMapOfProperties();
        /*
         * Following index should never be OPERATION_INDEX (a negative value) because the call
         * to 'verifyPropertyType(name, property)' shall have rejected all Operation types.
         */
        properties.put(indices.get(name), property);
    }

    /**
     * Returns the value for the property of the given name.
     *
     * @param  name The property name.
     * @return The value for the given property, or {@code null} if none.
     * @throws IllegalArgumentException If the given argument is not an attribute or association name of this feature.
     */
    @Override
    public Object getPropertyValue(final String name) throws IllegalArgumentException {
        ArgumentChecks.ensureNonNull("name", name);
        final Integer index = getIndex(name);
        if (index < 0) {
            return getOperationValue(name);
        }
        final Object element = properties.get(index);
        if (element != null) {
            if (valuesKind == VALUES) {
                return element; // Most common case.
            } else if (element instanceof Attribute<?>) {
                return getAttributeValue((Attribute<?>) element);
            } else if (element instanceof FeatureAssociation) {
                return getAssociationValue((FeatureAssociation) element);
            } else if (valuesKind == PROPERTIES) {
                throw unsupportedPropertyType(((Property) element).getName());
            } else {
                throw new CorruptedObjectException(getName());
            }
        } else if (properties.containsKey(index)) {
            return null; // Null has been explicitely set.
        } else {
            return getDefaultValue(name);
        }
    }

    /**
     * Sets the value for the property of the given name.
     *
     * @param  name  The attribute name.
     * @param  value The new value for the given attribute (may be {@code null}).
     * @throws ClassCastException If the value is not assignable to the expected value class.
     * @throws IllegalArgumentException If the given value can not be assigned for an other reason.
     */
    @Override
    public void setPropertyValue(final String name, final Object value) throws IllegalArgumentException {
        ArgumentChecks.ensureNonNull("name", name);
        final Integer index = getIndex(name);
        if (index < 0) {
            setOperationValue(name, value);
            return;
        }
        if (valuesKind == VALUES) {
            final Object previous = properties.put(index, value);
            /*
             * Slight optimization:  if we replaced a previous value of the same class, then we can skip the
             * checks for name and type validity since those checks have been done previously. But if we add
             * a new value or a value of a different type, then we need to check the name and type validity.
             */
            if (!canSkipVerification(previous, value)) {
                Object toStore = previous; // This initial value will restore the previous value if the check fail.
                try {
                    toStore = verifyPropertyValue(name, value);
                } finally {
                    if (toStore != value) {
                        replace(index, value, toStore);
                    }
                }
            }
        } else if (valuesKind == PROPERTIES) {
            setPropertyValue(getPropertyInstance(name), value);
        } else {
            throw new CorruptedObjectException(getName());
        }
    }

    /**
     * Sets a value in the {@link #properties} map.
     *
     * @param index    The key of the property to set.
     * @param oldValue The old value, used for verification purpose.
     * @param newValue The new value.
     */
    private void replace(final Integer index, final Object oldValue, final Object newValue) {
        if (properties.put(index, newValue) != oldValue) {
            throw new ConcurrentModificationException(nameOf(index));
        }
    }

    /**
     * Verifies if all current properties met the constraints defined by the feature type. This method returns
     * {@linkplain org.apache.sis.metadata.iso.quality.DefaultDataQuality#getReports() reports} for all invalid
     * properties, if any.
     */
    @Override
    public DataQuality quality() {
        if (valuesKind == VALUES) {
            final Validator v = new Validator(ScopeCode.FEATURE);
            for (final Map.Entry<String, Integer> entry : indices.entrySet()) {
                v.validateAny(type.getProperty(entry.getKey()), properties.get(entry.getValue()));
            }
            return v.quality;
        }
        /*
         * Slower path when there is a possibility that user overridden the Property.quality() methods.
         */
        return super.quality();
    }

    /**
     * Returns a copy of this feature
     * This method clones also all {@linkplain Cloneable cloneable} property instances in this feature,
     * but not necessarily property values. Whether the property values are cloned or not (i.e. whether
     * the clone operation is <cite>deep</cite> or <cite>shallow</cite>) depends on the behavior or
     * property {@code clone()} methods.
     *
     * @return A clone of this attribute.
     * @throws CloneNotSupportedException if this feature can not be cloned, typically because
     *         {@code clone()} on a property instance failed.
     */
    @Override
    @SuppressWarnings("unchecked")
    public SparseFeature clone() throws CloneNotSupportedException {
        final SparseFeature clone = (SparseFeature) super.clone();
        clone.properties = (HashMap<Integer,Object>) clone.properties.clone();
        switch (clone.valuesKind) {
            default:        throw new AssertionError(clone.valuesKind);
            case CORRUPTED: throw new CorruptedObjectException(clone.getName());
            case VALUES:    break; // Nothing to do.
            case PROPERTIES: {
                final Cloner cloner = new Cloner();
                for (final Map.Entry<Integer,Object> entry : clone.properties.entrySet()) {
                    final Property property = (Property) entry.getValue();
                    if (property instanceof Cloneable) {
                        entry.setValue(cloner.clone(property));
                    }
                }
                break;
            }
        }
        return clone;
    }

    /**
     * Returns a hash code value for this feature.
     *
     * @return A hash code value.
     */
    @Override
    public int hashCode() {
        return type.hashCode() + 37 * properties.hashCode();
    }

    /**
     * Compares this feature with the given object for equality.
     *
     * @return {@code true} if both objects are equal.
     */
    @Override
    public boolean equals(final Object obj) {
        if (obj == this) {
            return true;
        }
        if (obj instanceof SparseFeature) {
            final SparseFeature that = (SparseFeature) obj;
            return type.equals(that.type) && properties.equals(that.properties);
        }
        return false;
    }
}<|MERGE_RESOLUTION|>--- conflicted
+++ resolved
@@ -107,12 +107,8 @@
      */
     public SparseFeature(final DefaultFeatureType type) {
         super(type);
-<<<<<<< HEAD
-        properties = new HashMap<String, Object>();
-=======
         indices = type.indices();
-        properties = new HashMap<>();
->>>>>>> d6ef2e3d
+        properties = new HashMap<Integer, Object>();
     }
 
     /**
