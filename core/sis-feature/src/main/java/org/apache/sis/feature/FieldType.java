--- conflicted
+++ resolved
@@ -157,13 +157,9 @@
      * @param valueType The name of value class (attribute), or the feature type name (association).
      * @param values    The actual values.
      */
-<<<<<<< HEAD
-    static String toString(final String className, final AbstractIdentifiedType type,
+    static StringBuilder toString(final String className, final AbstractIdentifiedType type,
             final Object valueType, final Iterator<?> values)
     {
-=======
-    static StringBuilder toString(final String className, final PropertyType type, final Object valueType, final Iterator<?> values) {
->>>>>>> 17bf59b9
         final StringBuilder buffer = toString(className, type, valueType);
         if (values.hasNext()) {
             final Object value = values.next();
