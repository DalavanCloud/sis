/*
 * Licensed to the Apache Software Foundation (ASF) under one or more
 * contributor license agreements.  See the NOTICE file distributed with
 * this work for additional information regarding copyright ownership.
 * The ASF licenses this file to You under the Apache License, Version 2.0
 * (the "License"); you may not use this file except in compliance with
 * the License.  You may obtain a copy of the License at
 *
 *     http://www.apache.org/licenses/LICENSE-2.0
 *
 * Unless required by applicable law or agreed to in writing, software
 * distributed under the License is distributed on an "AS IS" BASIS,
 * WITHOUT WARRANTIES OR CONDITIONS OF ANY KIND, either express or implied.
 * See the License for the specific language governing permissions and
 * limitations under the License.
 */
package org.apache.sis.feature;

import java.util.Map;
import org.opengis.feature.FeatureAssociationRole;
import org.opengis.util.GenericName;
import org.apache.sis.internal.system.DefaultFactories;
import org.apache.sis.test.DependsOnMethod;
import org.apache.sis.test.DependsOn;
import org.apache.sis.test.TestCase;
import org.junit.Test;

import static java.util.Collections.singletonMap;
import static org.apache.sis.feature.DefaultAssociationRole.NAME_KEY;
import static org.apache.sis.test.TestUtilities.getSingleton;
import static org.apache.sis.test.Assert.*;


/**
 * Tests {@link DefaultAssociationRole}.
 *
 * @author  Martin Desruisseaux (Geomatys)
 * @since   0.5
 * @version 0.5
 * @module
 */
@DependsOn(DefaultFeatureTypeTest.class)
public final strictfp class DefaultAssociationRoleTest extends TestCase {
    /**
     * Creates an association to a twin town. We arbitrarily fix the maximum number
     * of occurrences to 1, even if in reality some cities have many twin towns.
     *
     * @param cyclic {@code true} if in addition to the association from <var>A</var> to <var>B</var>,
     *        we also want an association from <var>B</var> to <var>A</var>, thus creating a cycle.
     * @return The association to use for testing purpose.
     */
    static DefaultAssociationRole twinTown(final boolean cyclic) {
        final Map<String,?> properties = singletonMap(NAME_KEY, "twin town");
        if (cyclic) {
            final GenericName valueType = DefaultFactories.SIS_NAMES.createTypeName(null, "Twin town");
            return new DefaultAssociationRole(properties, valueType, 0, 1);
        } else {
            final DefaultFeatureType valueType = DefaultFeatureTypeTest.city();
            return new DefaultAssociationRole(properties, valueType, 0, 1);
        }
    }

    /**
     * Returns a City feature type which may have a twin town.
     *
     * @param cyclic {@code true} if in addition to the association from <var>A</var> to <var>B</var>,
     *        we also want an association from <var>B</var> to <var>A</var>, thus creating a cycle.
     * @return The association to use for testing purpose.
     */
<<<<<<< HEAD
    static DefaultFeatureType twinTownCity() {
        final DefaultAssociationRole twinTown = twinTown();
        return new DefaultFeatureType(singletonMap(DefaultFeatureType.NAME_KEY, "Twin town"), false,
                new DefaultFeatureType[] {twinTown.getValueType()}, twinTown);
=======
    static DefaultFeatureType twinTownCity(final boolean cyclic) {
        final DefaultAssociationRole twinTown = twinTown(cyclic);
        final FeatureType parent = cyclic ? DefaultFeatureTypeTest.city() : twinTown.getValueType();
        return createType("Twin town", parent, twinTown);
    }

    /**
     * Convenience method creating a feature type of the given name, parent and property.
     *
     * @param name     The name as either a {@link String} or a {@link GenericName}.
     * @param parent   A feature type created by {@link DefaultFeatureTypeTest#city()}, or {@code null}.
     * @param property The association to an other feature.
     * @return The feature type to use for testing purpose.
     */
    private static DefaultFeatureType createType(final Object name,
            final FeatureType parent, final FeatureAssociationRole... property)
    {
        return new DefaultFeatureType(singletonMap(NAME_KEY, name),
                false, new FeatureType[] {parent}, property);
>>>>>>> 649526ef
    }

    /**
     * Tests serialization of an {@link DefaultAssociationRole} instance.
     * This will also indirectly tests {@link DefaultAssociationRole#equals(Object)}.
     */
    @Test
    public void testSerialization() {
        assertSerializedEquals(twinTown(false));
    }

    /**
     * Tests {@link DefaultAssociationRole#getTitleProperty(FeatureAssociationRole)}.
     */
    @Test
    public void testGetTitleProperty() {
        final DefaultAssociationRole twinTown = twinTown(false);
        assertEquals("city", DefaultAssociationRole.getTitleProperty(twinTown));
    }

    /**
     * Tests {@link DefaultAssociationRole#toString()}.
     */
    @Test
    public void testToString() {
        final DefaultAssociationRole twinTown = twinTown(false);
        assertEquals("FeatureAssociationRole[“twin town” : City]", twinTown.toString());
    }

    /**
     * Tests a bidirectional association (a feature having an association to itself).
     */
    @Test
    public void testBidirectionalAssociation() {
        final DefaultFeatureType twinTown = twinTownCity(true);
        final FeatureAssociationRole association = (FeatureAssociationRole) twinTown.getProperty("twin town");
        assertSame("twinTown.property(“twin town”).valueType", twinTown, association.getValueType());
        /*
         * Creates a FeatureType copy containing the same properties. Used for verifying
         * that 'DefaultFeatureType.equals(Object)' does not fall in an infinite loop.
         */
        final DefaultFeatureType copy = createType(twinTown.getName(),
                getSingleton(twinTown.getSuperTypes()), association);

        assertTrue("equals", copy.equals(twinTown));
        assertTrue("equals", twinTown.equals(copy));
        assertEquals("hashCode", copy.hashCode(), twinTown.hashCode());
    }

    /**
     * Tests {@link DefaultFeatureType#isAssignableFrom(FeatureType)} and {@link DefaultFeatureType#equals(Object)}
     * on a feature type having a bidirectional association to an other feature. This test will fall in an infinite
     * loop if the implementation does not have proper guard against infinite recursivity.
     */
    @Test
    @DependsOnMethod("testBidirectionalAssociation")
    public void testCyclicAssociation() {
        final GenericName nameOfA = DefaultFactories.SIS_NAMES.createTypeName(null, "A");
        final GenericName nameOfB = DefaultFactories.SIS_NAMES.createTypeName(null, "B");
        final GenericName nameOfC = DefaultFactories.SIS_NAMES.createTypeName(null, "C");
        final GenericName nameOfD = DefaultFactories.SIS_NAMES.createTypeName(null, "D");
        /*
         * Associations defined only by the FeatureType name.
         */
        final DefaultAssociationRole toB = new DefaultAssociationRole(singletonMap(NAME_KEY, "toB"), nameOfB, 1, 1);
        final DefaultAssociationRole toC = new DefaultAssociationRole(singletonMap(NAME_KEY, "toC"), nameOfC, 1, 1);
        final DefaultAssociationRole toD = new DefaultAssociationRole(singletonMap(NAME_KEY, "toD"), nameOfD, 1, 1);
        final DefaultFeatureType typeA = createType(nameOfA, null, toB);
        final DefaultFeatureType typeB = createType(nameOfB, null, toC);
        final DefaultFeatureType typeC = createType(nameOfC, null, toD);
        /*
         * Association defined with real FeatureType instance, except for an association to itself.
         * Construction of this FeatureType shall cause the resolution of all above FeatureTypes.
         */
        final DefaultAssociationRole toAr = new DefaultAssociationRole(singletonMap(NAME_KEY, "toA"),         typeA, 1, 1);
        final DefaultAssociationRole toBr = new DefaultAssociationRole(singletonMap(NAME_KEY, toB.getName()), typeB, 1, 1);
        final DefaultAssociationRole toCr = new DefaultAssociationRole(singletonMap(NAME_KEY, toC.getName()), typeC, 1, 1);
        final DefaultFeatureType typeD = createType(nameOfD, null, toAr, toBr, toCr, toD);
        /*
         * Verify the property given to the constructors. There is no reason for those properties
         * to change as they are not the instances to be replaced by the name resolutions, but we
         * verify them as a paranoiac check.
         */
        assertSame("A.properties", toB, getSingleton(typeA.getProperties(false)));
        assertSame("B.properties", toC, getSingleton(typeB.getProperties(false)));
        assertSame("C.properties", toD, getSingleton(typeC.getProperties(false)));
        assertSame("D.properties", toAr, typeD.getProperty("toA"));
        assertSame("D.properties", toBr, typeD.getProperty("toB"));
        assertSame("D.properties", toCr, typeD.getProperty("toC"));
        assertSame("D.properties", toD,  typeD.getProperty("toD"));
        /*
         * CORE OF THIS TEST: verify that the values of toB, toC and toD have been replaced by the actual
         * FeatureType instances. Also verify that as a result, toB.equals(toBr) and toC.equals(toCr).
         */
        assertSame("toA", typeA, toAr.getValueType());
        assertSame("toB", typeB, toBr.getValueType());
        assertSame("toB", typeB, toB .getValueType());
        assertSame("toC", typeC, toCr.getValueType());
        assertSame("toC", typeC, toC .getValueType());
        assertSame("toD", typeD, toD .getValueType());
        assertEquals("toB", toB, toBr);
        assertEquals("toC", toC, toCr);
        /*
         * Other equality tests, mostly for verifying that we do not fall in an infinite loop here.
         */
        assertFalse("equals", typeA.equals(typeD));
        assertFalse("equals", typeD.equals(typeA));
        assertFalse("equals", typeB.equals(typeC));
        assertFalse("equals", typeC.equals(typeB));
        assertFalse("hashCode", typeA.hashCode() == typeB.hashCode());
        assertFalse("hashCode", typeC.hashCode() == typeD.hashCode());
    }
}<|MERGE_RESOLUTION|>--- conflicted
+++ resolved
@@ -17,7 +17,6 @@
 package org.apache.sis.feature;
 
 import java.util.Map;
-import org.opengis.feature.FeatureAssociationRole;
 import org.opengis.util.GenericName;
 import org.apache.sis.internal.system.DefaultFactories;
 import org.apache.sis.test.DependsOnMethod;
@@ -67,15 +66,9 @@
      *        we also want an association from <var>B</var> to <var>A</var>, thus creating a cycle.
      * @return The association to use for testing purpose.
      */
-<<<<<<< HEAD
-    static DefaultFeatureType twinTownCity() {
-        final DefaultAssociationRole twinTown = twinTown();
-        return new DefaultFeatureType(singletonMap(DefaultFeatureType.NAME_KEY, "Twin town"), false,
-                new DefaultFeatureType[] {twinTown.getValueType()}, twinTown);
-=======
     static DefaultFeatureType twinTownCity(final boolean cyclic) {
         final DefaultAssociationRole twinTown = twinTown(cyclic);
-        final FeatureType parent = cyclic ? DefaultFeatureTypeTest.city() : twinTown.getValueType();
+        final DefaultFeatureType parent = cyclic ? DefaultFeatureTypeTest.city() : twinTown.getValueType();
         return createType("Twin town", parent, twinTown);
     }
 
@@ -88,11 +81,10 @@
      * @return The feature type to use for testing purpose.
      */
     private static DefaultFeatureType createType(final Object name,
-            final FeatureType parent, final FeatureAssociationRole... property)
+            final DefaultFeatureType parent, final DefaultAssociationRole... property)
     {
         return new DefaultFeatureType(singletonMap(NAME_KEY, name),
-                false, new FeatureType[] {parent}, property);
->>>>>>> 649526ef
+                false, new DefaultFeatureType[] {parent}, property);
     }
 
     /**
@@ -128,7 +120,7 @@
     @Test
     public void testBidirectionalAssociation() {
         final DefaultFeatureType twinTown = twinTownCity(true);
-        final FeatureAssociationRole association = (FeatureAssociationRole) twinTown.getProperty("twin town");
+        final DefaultAssociationRole association = (DefaultAssociationRole) twinTown.getProperty("twin town");
         assertSame("twinTown.property(“twin town”).valueType", twinTown, association.getValueType());
         /*
          * Creates a FeatureType copy containing the same properties. Used for verifying
