--- conflicted
+++ resolved
@@ -226,13 +226,8 @@
      * @see ModifiableLocationType#getReferenceSystem()
      */
     @SuppressWarnings("ReturnOfCollectionOrArrayField")         // Because the collection is unmodifiable.
-<<<<<<< HEAD
     public List<? extends ModifiableLocationType> getLocationTypes() {
         return ModifiableLocationTypeAdapter.copy(locationTypes);
-=======
-    public List<? extends LocationType> getLocationTypes() {
-        return locationTypes;
->>>>>>> 13134864
     }
 
     /**
@@ -272,13 +267,8 @@
             }
             default: {
                 // Theme and owner are metadata, so they can be ignored.
-<<<<<<< HEAD
                 final ReferencingByIdentifiers that = (ReferencingByIdentifiers) object;
                 return Utilities.deepEquals(locationTypes, that.locationTypes, mode);
-=======
-                final ReferenceSystemUsingIdentifiers that = (ReferenceSystemUsingIdentifiers) object;
-                return Utilities.deepEquals(getLocationTypes(), that.getLocationTypes(), mode);
->>>>>>> 13134864
             }
         }
     }
