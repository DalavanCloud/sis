/*
 * Licensed to the Apache Software Foundation (ASF) under one or more
 * contributor license agreements.  See the NOTICE file distributed with
 * this work for additional information regarding copyright ownership.
 * The ASF licenses this file to You under the Apache License, Version 2.0
 * (the "License"); you may not use this file except in compliance with
 * the License.  You may obtain a copy of the License at
 *
 *     http://www.apache.org/licenses/LICENSE-2.0
 *
 * Unless required by applicable law or agreed to in writing, software
 * distributed under the License is distributed on an "AS IS" BASIS,
 * WITHOUT WARRANTIES OR CONDITIONS OF ANY KIND, either express or implied.
 * See the License for the specific language governing permissions and
 * limitations under the License.
 */
package org.apache.sis.metadata.iso;

import java.util.AbstractSet;
import java.util.Collection;
import java.util.Iterator;
import javax.xml.bind.annotation.XmlType;
import javax.xml.bind.annotation.XmlElement;
import javax.xml.bind.annotation.XmlRootElement;
import org.opengis.metadata.Datatype;
import org.opengis.metadata.Obligation;
import org.opengis.metadata.citation.ResponsibleParty;
import org.opengis.metadata.ExtendedElementInformation;
import org.opengis.util.InternationalString;
import org.apache.sis.metadata.TitleProperty;
import org.apache.sis.measure.ValueRange;
import org.apache.sis.util.iso.Types;
import org.apache.sis.xml.Namespaces;
import org.apache.sis.xml.NilReason;
import org.apache.sis.internal.jaxb.Context;
import org.apache.sis.internal.xml.LegacyNamespaces;
import org.apache.sis.internal.jaxb.FilterByVersion;
import org.apache.sis.internal.metadata.Dependencies;
import org.apache.sis.internal.metadata.LegacyPropertyAdapter;

import static org.apache.sis.internal.metadata.MetadataUtilities.ensurePositive;


/**
 * New metadata element, not found in ISO 19115, which is required to describe geographic data.
 * Metadata elements are contained in a {@linkplain DefaultMetadataExtensionInformation metadata extension information}.
 * The following properties are mandatory or conditional (i.e. mandatory under some circumstances)
 * in a well-formed metadata according ISO 19115:
 *
 * <div class="preformat">{@code MD_ExtendedElementInformation}
 * {@code   ├─name………………………………………………………} Name of the extended metadata element.
 * {@code   ├─definition………………………………………} Definition of the extended element.
 * {@code   ├─obligation………………………………………} Obligation of the extended element.
 * {@code   ├─condition…………………………………………} Condition under which the extended element is mandatory.
 * {@code   ├─dataType……………………………………………} Code which identifies the kind of value provided in the extended element.
 * {@code   ├─maximumOccurrence……………………} Maximum occurrence of the extended element.
 * {@code   ├─domainValue……………………………………} Valid values that can be assigned to the extended element.
 * {@code   ├─parentEntity…………………………………} Name of the metadata entity(s) under which this extended metadata element may appear.
 * {@code   ├─rule………………………………………………………} Specifies how the extended element relates to other existing elements and entities.
 * {@code   └─source…………………………………………………} Name of the person or organisation creating the extended element.
 * {@code       ├─party…………………………………………} Information about the parties.
 * {@code       │   └─name…………………………………} Name of the party.
 * {@code       └─role……………………………………………} Function performed by the responsible party.</div>
 *
 * <p><b>Limitations:</b></p>
 * <ul>
 *   <li>Instances of this class are not synchronized for multi-threading.
 *       Synchronization, if needed, is caller's responsibility.</li>
 *   <li>Serialized objects of this class are not guaranteed to be compatible with future Apache SIS releases.
 *       Serialization support is appropriate for short term storage or RMI between applications running the
 *       same version of Apache SIS. For long term storage, use {@link org.apache.sis.xml.XML} instead.</li>
 * </ul>
 *
 * @author  Martin Desruisseaux (IRD, Geomatys)
 * @author  Touraïvane (IRD)
 * @author  Cédric Briançon (Geomatys)
 * @author  Cullen Rombach (Image Matters)
 * @version 1.0
 * @since   0.3
 * @module
 */
@TitleProperty(name = "name")
@XmlType(name = "MD_ExtendedElementInformation_Type", namespace = Namespaces.MEX, propOrder = {
    "name",
    "shortName",
    "domainCode",
    "definition",
    "obligation",
    "condition",
    "dataType",
    "maxOccurs",
    "domainValue",
    "parentEntity",
    "rule",
    "rationale",
    "sources"
})
@XmlRootElement(name = "MD_ExtendedElementInformation", namespace = Namespaces.MEX)
public class DefaultExtendedElementInformation extends ISOMetadata implements ExtendedElementInformation {
    /**
     * Serial number for inter-operability with different versions.
     */
    private static final long serialVersionUID = 5892811836634834434L;

    /**
     * Name of the extended metadata element.
     */
    private String name;

    /**
     * Short form suitable for use in an implementation method such as XML or SGML.
     */
    @Deprecated
    private String shortName;

    /**
     * Three digit code assigned to the extended element.
     * Non-null only if the {@linkplain #getDataType() data type}
     * is {@linkplain Datatype#CODE_LIST_ELEMENT code list element}.
     */
    @Deprecated
    private Integer domainCode;

    /**
     * Definition of the extended element.
     */
    private InternationalString definition;

    /**
     * Obligation of the extended element.
     */
    private Obligation obligation;

    /**
     * Condition under which the extended element is mandatory.
     * Non-null value only if the {@linkplain #getObligation() obligation}
     * is {@linkplain Obligation#CONDITIONAL conditional}.
     */
    private InternationalString condition;

    /**
     * Code which identifies the kind of value provided in the extended element.
     */
    private Datatype dataType;

    /**
     * Maximum occurrence of the extended element.
     * Returns {@code null} if it doesn't apply, for example if the
     * {@linkplain #getDataType data type} is {@linkplain Datatype#ENUMERATION enumeration},
     * {@linkplain Datatype#CODE_LIST code list} or {@linkplain Datatype#CODE_LIST_ELEMENT
     * code list element}.
     */
    private Integer maximumOccurrence;

    /**
     * Valid values that can be assigned to the extended element.
     * Returns {@code null} if it doesn't apply, for example if the
     * {@linkplain #getDataType data type} is {@linkplain Datatype#ENUMERATION enumeration},
     * {@linkplain Datatype#CODE_LIST code list} or {@linkplain Datatype#CODE_LIST_ELEMENT
     * code list element}.
     */
    private InternationalString domainValue;

    /**
     * Name of the metadata entity(s) under which this extended metadata element may appear.
     * The name(s) may be standard metadata element(s) or other extended metadata element(s).
     */
    private Collection<String> parentEntity;

    /**
     * Specifies how the extended element relates to other existing elements and entities.
     */
    private InternationalString rule;

    /**
     * Reason for creating the extended element.
     */
    private Collection<InternationalString> rationales;

    /**
     * Name of the person or organization creating the extended element.
     */
    private Collection<ResponsibleParty> sources;

    /**
     * Construct an initially empty extended element information.
     */
    public DefaultExtendedElementInformation() {
    }

    /**
     * Create an extended element information initialized to the given values.
     *
     * @param name          the name of the extended metadata element.
     * @param definition    the definition of the extended element.
     * @param condition     the condition under which the extended element is mandatory.
     * @param dataType      the code which identifies the kind of value provided in the extended element.
     * @param parentEntity  the name of the metadata entity(s) under which this extended metadata element may appear.
     * @param rule          how the extended element relates to other existing elements and entities.
     * @param source        the name of the person or organization creating the extended element.
     */
    public DefaultExtendedElementInformation(final String       name,
                                             final CharSequence definition,
                                             final CharSequence condition,
                                             final Datatype     dataType,
                                             final String       parentEntity,
                                             final CharSequence rule,
                                             final ResponsibleParty source)
    {
        this.name         = name;
        this.definition   = Types.toInternationalString(definition);
        this.condition    = Types.toInternationalString(condition);
        this.dataType     = dataType;
        this.parentEntity = singleton(parentEntity, String.class);
        this.rule         = Types.toInternationalString(rule);
        this.sources      = singleton(source, ResponsibleParty.class);
    }

    /**
     * Constructs a new instance initialized with the values from the specified metadata object.
     * This is a <cite>shallow</cite> copy constructor, since the other metadata contained in the
     * given object are not recursively copied.
     *
     * <div class="note"><b>Note on properties validation:</b>
     * This constructor does not verify the property values of the given metadata (e.g. whether it contains
     * unexpected negative values). This is because invalid metadata exist in practice, and verifying their
     * validity in this copy constructor is often too late. Note that this is not the only hole, as invalid
     * metadata instances can also be obtained by unmarshalling an invalid XML document.
     * </div>
     *
     * @param  object  the metadata to copy values from, or {@code null} if none.
     *
     * @see #castOrCopy(ExtendedElementInformation)
     */
    @SuppressWarnings("deprecation")
    public DefaultExtendedElementInformation(final ExtendedElementInformation object) {
        super(object);
        if (object != null) {
            name              = object.getName();
            shortName         = object.getShortName();
            domainCode        = object.getDomainCode();
            definition        = object.getDefinition();
            obligation        = object.getObligation();
            condition         = object.getCondition();
            dataType          = object.getDataType();
            maximumOccurrence = object.getMaximumOccurrence();
            domainValue       = object.getDomainValue();
            parentEntity      = copyCollection(object.getParentEntity(), String.class);
            rule              = object.getRule();
            rationales        = copyCollection(object.getRationales(), InternationalString.class);
            sources           = copyCollection(object.getSources(), ResponsibleParty.class);
        }
    }

    /**
     * Returns a SIS metadata implementation with the values of the given arbitrary implementation.
     * This method performs the first applicable action in the following choices:
     *
     * <ul>
     *   <li>If the given object is {@code null}, then this method returns {@code null}.</li>
     *   <li>Otherwise if the given object is already an instance of
     *       {@code DefaultExtendedElementInformation}, then it is returned unchanged.</li>
     *   <li>Otherwise a new {@code DefaultExtendedElementInformation} instance is created using the
     *       {@linkplain #DefaultExtendedElementInformation(ExtendedElementInformation) copy constructor}
     *       and returned. Note that this is a <cite>shallow</cite> copy operation, since the other
     *       metadata contained in the given object are not recursively copied.</li>
     * </ul>
     *
     * @param  object  the object to get as a SIS implementation, or {@code null} if none.
     * @return a SIS implementation containing the values of the given object (may be the
     *         given object itself), or {@code null} if the argument was null.
     */
    public static DefaultExtendedElementInformation castOrCopy(final ExtendedElementInformation object) {
        if (object == null || object instanceof DefaultExtendedElementInformation) {
            return (DefaultExtendedElementInformation) object;
        }
        return new DefaultExtendedElementInformation(object);
    }

    /**
     * Name of the extended metadata element.
     *
     * @return name of the extended metadata element, or {@code null}.
     */
    @Override
    @XmlElement(name = "name", required = true)
    public String getName() {
        return name;
    }

    /**
     * Sets the name of the extended metadata element.
     *
     * @param  newValue  the new name.
     */
    public void setName(final String newValue) {
        checkWritePermission(name);
        name = newValue;
    }

    /**
     * Short form suitable for use in an implementation method such as XML or SGML.
     *
     * @return short form suitable for use in an implementation method such as XML or SGML, or {@code null}.
     *
     * @deprecated Removed as of ISO 19115:2014.
     */
    @Override
    @Deprecated
    @XmlElement(name = "shortName", namespace = LegacyNamespaces.GMD)
    public String getShortName()  {
        return FilterByVersion.LEGACY_METADATA.accept() ? shortName : null;
    }

    /**
     * Sets a short form suitable for use in an implementation method such as XML or SGML.
     *
     * @param  newValue  the new short name.
     *
     * @deprecated Removed as of ISO 19115:2014.
     */
    @Deprecated
    public void setShortName(final String newValue)  {
        checkWritePermission(shortName);
        shortName = newValue;
    }

    /**
     * Three digit code assigned to the extended element.
     * Returns a non-null value only if the {@linkplain #getDataType() data type}
     * is {@linkplain Datatype#CODE_LIST_ELEMENT code list element}.
     *
     * @return three digit code assigned to the extended element, or {@code null}.
     *
     * @deprecated Removed as of ISO 19115:2014.
     */
    @Override
    @Deprecated
    @XmlElement(name = "domainCode", namespace = LegacyNamespaces.GMD)
    public Integer getDomainCode() {
        return FilterByVersion.LEGACY_METADATA.accept() ? domainCode : null;
    }

    /**
     * Sets a three digit code assigned to the extended element.
     *
     * @param  newValue  the new domain code.
     *
     * @deprecated Removed as of ISO 19115:2014.
     */
    @Deprecated
    public void setDomainCode(final Integer newValue) {
        checkWritePermission(domainCode);
        domainCode = newValue;
    }

    /**
     * Definition of the extended element.
     *
     * @return definition of the extended element, or {@code null}.
     */
    @Override
    @XmlElement(name = "definition", required = true)
    public InternationalString getDefinition()  {
        return definition;
    }

    /**
     * Sets the definition of the extended element.
     *
     * @param  newValue  the new definition.
     */
    public void setDefinition(final InternationalString newValue)  {
        checkWritePermission(definition);
        definition = newValue;
    }

    /**
     * Obligation of the extended element.
     *
     * @return obligation of the extended element, or {@code null}.
     */
    @Override
    @XmlElement(name = "obligation")
    public Obligation getObligation()  {
        return obligation;
    }

    /**
     * Sets the obligation of the extended element.
     *
     * @param  newValue  the new obligation.
     */
    public void setObligation(final Obligation newValue)  {
        checkWritePermission(obligation);
        obligation = newValue;
    }

    /**
     * Condition under which the extended element is mandatory.
     * Returns a non-null value only if the {@linkplain #getObligation() obligation}
     * is {@linkplain Obligation#CONDITIONAL conditional}.
     *
     * @return the condition under which the extended element is mandatory, or {@code null}.
     */
    @Override
    @XmlElement(name = "condition")
    public InternationalString getCondition() {
        return condition;
    }

    /**
     * Sets the condition under which the extended element is mandatory.
     *
     * @param  newValue  the new condition.
     */
    public void setCondition(final InternationalString newValue) {
        checkWritePermission(condition);
        condition = newValue;
    }

    /**
     * Code which identifies the kind of value provided in the extended element.
     *
     * @return the kind of value provided in the extended element, or {@code null}.
     */
    @Override
    @XmlElement(name = "dataType", required = true)
    public Datatype getDataType() {
        return dataType;
    }

    /**
     * Sets the code which identifies the kind of value provided in the extended element.
     *
     * @param  newValue  the new data type.
     */
    public void setDataType(final Datatype newValue) {
        checkWritePermission(dataType);
        dataType = newValue;
    }

    /**
     * Maximum occurrence of the extended element.
     * Returns {@code null} if it does not apply, for example if the
     * {@linkplain #getDataType() data type} is {@linkplain Datatype#ENUMERATION enumeration},
     * {@linkplain Datatype#CODE_LIST code list} or {@linkplain Datatype#CODE_LIST_ELEMENT
     * code list element}.
     *
     * @return maximum occurrence of the extended element, or {@code null}.
     */
    @Override
    @ValueRange(minimum = 0)
    public Integer getMaximumOccurrence() {
        return maximumOccurrence;
    }

    /**
     * Sets the maximum occurrence of the extended element.
     *
     * @param  newValue  the new maximum occurrence, or {@code null}.
     * @throws IllegalArgumentException if the given value is negative.
     */
    public void setMaximumOccurrence(final Integer newValue) {
        checkWritePermission(maximumOccurrence);
        if (ensurePositive(DefaultExtendedElementInformation.class, "maximumOccurrence", false, newValue)) {
            maximumOccurrence = newValue;
        }
    }

    /**
     * Valid values that can be assigned to the extended element.
     * Returns {@code null} if it doesn't apply, for example if the
     * {@linkplain #getDataType() data type} is {@linkplain Datatype#ENUMERATION enumeration},
     * {@linkplain Datatype#CODE_LIST code list} or {@linkplain Datatype#CODE_LIST_ELEMENT
     * code list element}.
     *
     * @return valid values that can be assigned to the extended element, or {@code null}.
     */
    @Override
    @XmlElement(name = "domainValue")
    public InternationalString getDomainValue() {
        return domainValue;
    }

    /**
     * Sets the valid values that can be assigned to the extended element.
     *
     * @param  newValue  the new domain value.
     */
    public void setDomainValue(final InternationalString newValue) {
        checkWritePermission(domainValue);
        domainValue = newValue;
    }

    /**
     * Name of the metadata entity(s) under which this extended metadata element may appear.
     * The name(s) may be standard metadata element(s) or other extended metadata element(s).
     *
     * @return name of the metadata entity(s) under which this extended metadata element may appear.
     */
    @Override
    @XmlElement(name = "parentEntity", required = true)
    public Collection<String> getParentEntity() {
        return parentEntity = nonNullCollection(parentEntity, String.class);
    }

    /**
     * Sets the name of the metadata entity(s) under which this extended metadata element may appear.
     *
     * @param  newValues  the new parent entity.
     */
    public void setParentEntity(final Collection<? extends String> newValues) {
        parentEntity = writeCollection(newValues, parentEntity, String.class);
    }

    /**
     * Specifies how the extended element relates to other existing elements and entities.
     *
     * @return how the extended element relates to other existing elements and entities, or {@code null}.
     */
    @Override
    @XmlElement(name = "rule", required = true)
    public InternationalString getRule() {
        return rule;
    }

    /**
     * Sets how the extended element relates to other existing elements and entities.
     *
     * @param  newValue  the new rule.
     */
    public void setRule(final InternationalString newValue) {
        checkWritePermission(rule);
        rule = newValue;
    }

    /**
     * Returns the reason for creating the extended element.
     *
     * @return reason for creating the extended element, or {@code null}.
     *
     * @since 0.5
     */
    @Override
    @XmlElement(name = "rationale")
    public InternationalString getRationale() {
        return LegacyPropertyAdapter.getSingleton(rationales, InternationalString.class, null,
                DefaultExtendedElementInformation.class, "getRationale");
    }

    /**
     * Sets the reason for creating the extended element.
     *
     * @param  newValue  the new rationale.
     *
     * @since 0.5
     */
    public void setRationale(final InternationalString newValue) {
<<<<<<< HEAD
        rationales = writeCollection(LegacyPropertyAdapter.asCollection(newValue), rationales, InternationalString.class);
=======
        checkWritePermission(rationale);
        rationale = newValue;
>>>>>>> 188f5f5d
    }

    /**
     * @deprecated As of ISO 19115:2014, replaced by {@link #getRationale()}.
     *
     * @return reason for creating the extended element.
     */
    @Override
    @Deprecated
    @Dependencies("getRationale")
    public Collection<InternationalString> getRationales() {
        return new AbstractSet<InternationalString>() {
            /** Returns 0 if empty, or 1 if a density has been specified. */
            @Override public int size() {
                return getRationale() != null ? 1 : 0;
            }

            /** Returns an iterator over 0 or 1 element. Current iterator implementation is unmodifiable. */
            @Override public Iterator<InternationalString> iterator() {
                return LegacyPropertyAdapter.asCollection(getRationale()).iterator();
            }

            /** Adds an element only if the set is empty. This method is invoked by JAXB at unmarshalling time. */
            @Override public boolean add(final InternationalString newValue) {
                if (isEmpty()) {
                    setRationale(newValue);
                    return true;
                } else {
                    LegacyPropertyAdapter.warnIgnoredExtraneous(InternationalString.class,
                            DefaultExtendedElementInformation.class, "setRationales");
                    return false;
                }
            }
        };
    }

    /**
     * @deprecated As of ISO 19115:2014, replaced by {@link #setRationale(InternationalString)}.
     *
     * @param  newValues  the new rationales.
     */
    @Deprecated
    public void setRationales(final Collection<? extends InternationalString> newValues) {
        setRationale(LegacyPropertyAdapter.getSingleton(newValues, InternationalString.class,
                null, DefaultExtendedElementInformation.class, "setRationales"));
    }

    /**
     * Name of the person or organization creating the extended element.
     *
     * <div class="warning"><b>Upcoming API change — generalization</b><br>
     * As of ISO 19115:2014, {@code ResponsibleParty} is replaced by the {@code Responsibility} parent interface.
     * This change may be applied in GeoAPI 4.0.
     * </div>
     *
     * @return name of the person or organization creating the extended element.
     */
    @Override
    @XmlElement(name = "source", required = true)
    public Collection<ResponsibleParty> getSources() {
        return sources = nonNullCollection(sources, ResponsibleParty.class);
    }

    /**
     * Sets the name of the person or organization creating the extended element.
     *
     * <div class="warning"><b>Upcoming API change — generalization</b><br>
     * As of ISO 19115:2014, {@code ResponsibleParty} is replaced by the {@code Responsibility} parent interface.
     * This change may be applied in GeoAPI 4.0.
     * </div>
     *
     * @param  newValues  the new sources.
     */
    public void setSources(final Collection<? extends ResponsibleParty> newValues) {
        sources = writeCollection(newValues, sources, ResponsibleParty.class);
    }




    //////////////////////////////////////////////////////////////////////////////////////////////////
    ////////                                                                                  ////////
    ////////                               XML support with JAXB                              ////////
    ////////                                                                                  ////////
    ////////        The following methods are invoked by JAXB using reflection (even if       ////////
    ////////        they are private) or are helpers for other methods invoked by JAXB.       ////////
    ////////        Those methods can be safely removed if Geographic Markup Language         ////////
    ////////        (GML) support is not needed.                                              ////////
    ////////                                                                                  ////////
    //////////////////////////////////////////////////////////////////////////////////////////////////

    /**
     * Returns the maximum occurrence as a string, since it is the way that ISO 19115 represents
     * this information. This method is invoked by JAXB at marshalling time.
     */
    @XmlElement(name = "maximumOccurrence")
    private String getMaxOccurs() {
        final Integer value = getMaximumOccurrence();
        if (value == null) {
            return null;
        }
        final NilReason nil = NilReason.forObject(value);
        if (nil != null) {
            return nil.createNilObject(String.class);
        }
        return value.toString();
    }

    /**
     * Sets the maximum occurrence from a string.
     * This method is invoked by JAXB at unmarshalling time.
     */
    @SuppressWarnings("unused")
    private void setMaxOccurs(final String value) {
        if (value != null) {
            final Integer n;
            final NilReason nil = NilReason.forObject(value);
            if (nil != null) {
                n = nil.createNilObject(Integer.class);
            } else try {
                n = Integer.valueOf(value);
            } catch (NumberFormatException e) {
                Context.warningOccured(Context.current(), DefaultExtendedElementInformation.class, "setMaximumOccurrence", e, true);
                return;
            }
            setMaximumOccurrence(n);
        }
    }
}<|MERGE_RESOLUTION|>--- conflicted
+++ resolved
@@ -557,12 +557,7 @@
      * @since 0.5
      */
     public void setRationale(final InternationalString newValue) {
-<<<<<<< HEAD
         rationales = writeCollection(LegacyPropertyAdapter.asCollection(newValue), rationales, InternationalString.class);
-=======
-        checkWritePermission(rationale);
-        rationale = newValue;
->>>>>>> 188f5f5d
     }
 
     /**
