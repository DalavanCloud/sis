--- conflicted
+++ resolved
@@ -245,18 +245,11 @@
     @Override
     @Deprecated
     @XmlElement(name = "dateOfNextUpdate")
-<<<<<<< HEAD
-    public final Date getDateOfNextUpdate() {
-        if (maintenanceDates != null) {
-            for (final CitationDate date : maintenanceDates) {
-                if (NEXT_UPDATE.equals(date.getDateType())) {
-=======
     public Date getDateOfNextUpdate() {
         final Collection<CitationDate> dates = getMaintenanceDates();
         if (dates != null) { // May be null on XML marshalling.
             for (final CitationDate date : dates) {
-                if (DateType.NEXT_UPDATE.equals(date.getDateType())) {
->>>>>>> f415d6af
+                if (NEXT_UPDATE.equals(date.getDateType())) {
                     return date.getDate();
                 }
             }
@@ -273,41 +266,30 @@
     @Deprecated
     public void setDateOfNextUpdate(final Date newValue) {
         checkWritePermission();
-<<<<<<< HEAD
-        if (newValue != null) {
-            if (maintenanceDates != null) {
-                for (final CitationDate date : maintenanceDates) {
-                    if (date instanceof DefaultCitationDate && NEXT_UPDATE.equals(date.getDateType())) {
-=======
         Collection<CitationDate> dates = maintenanceDates;
         if (dates != null) {
             final Iterator<CitationDate> it = dates.iterator();
             while (it.hasNext()) {
                 final CitationDate date = it.next();
-                if (DateType.NEXT_UPDATE.equals(date.getDateType())) {
+                if (NEXT_UPDATE.equals(date.getDateType())) {
                     if (newValue == null) {
                         it.remove();
                         return;
                     } else if (date instanceof DefaultCitationDate) {
->>>>>>> f415d6af
                         ((DefaultCitationDate) date).setDate(newValue);
                         return;
                     }
                 }
             }
-<<<<<<< HEAD
-            getMaintenanceDates().add(new DefaultCitationDate(newValue, NEXT_UPDATE));
-=======
         }
         if (newValue != null) {
-            final CitationDate date = new DefaultCitationDate(newValue, DateType.NEXT_UPDATE);
+            final CitationDate date = new DefaultCitationDate(newValue, NEXT_UPDATE);
             if (dates != null) {
                 dates.add(date);
             } else {
                 dates = Collections.singleton(date);
             }
             setMaintenanceDates(dates);
->>>>>>> f415d6af
         }
     }
 
