--- conflicted
+++ resolved
@@ -123,25 +123,6 @@
     }
 
     /**
-<<<<<<< HEAD
-=======
-     * Constructs a new operation metadata initialized to the specified values.
-     *
-     * @param operationName  an unique identifier for this interface.
-     * @param platform       distributed computing platforms on which the operation has been implemented.
-     * @param connectPoint   handle for accessing the service interface.
-     */
-    public DefaultOperationMetadata(final String operationName,
-                                    final DistributedComputingPlatform platform,
-                                    final OnlineResource connectPoint)
-    {
-        this.operationName                 = operationName;
-        this.distributedComputingPlatforms = singleton(platform, DistributedComputingPlatform.class);
-        this.connectPoints                 = singleton(connectPoint, OnlineResource.class);
-    }
-
-    /**
->>>>>>> c16f4795
      * Constructs a new instance initialized with the values from the specified metadata object.
      * This is a <cite>shallow</cite> copy constructor, since the other metadata contained in the
      * given object are not recursively copied.
@@ -165,34 +146,6 @@
     }
 
     /**
-<<<<<<< HEAD
-=======
-     * Returns a SIS metadata implementation with the values of the given arbitrary implementation.
-     * This method performs the first applicable action in the following choices:
-     *
-     * <ul>
-     *   <li>If the given object is {@code null}, then this method returns {@code null}.</li>
-     *   <li>Otherwise if the given object is already an instance of
-     *       {@code DefaultOperationMetadata}, then it is returned unchanged.</li>
-     *   <li>Otherwise a new {@code DefaultOperationMetadata} instance is created using the
-     *       {@linkplain #DefaultOperationMetadata(OperationMetadata) copy constructor}
-     *       and returned. Note that this is a <cite>shallow</cite> copy operation, since the other
-     *       metadata contained in the given object are not recursively copied.</li>
-     * </ul>
-     *
-     * @param  object  the object to get as a SIS implementation, or {@code null} if none.
-     * @return a SIS implementation containing the values of the given object (may be the
-     *         given object itself), or {@code null} if the argument was null.
-     */
-    public static DefaultOperationMetadata castOrCopy(final OperationMetadata object) {
-        if (object == null || object instanceof DefaultOperationMetadata) {
-            return (DefaultOperationMetadata) object;
-        }
-        return new DefaultOperationMetadata(object);
-    }
-
-    /**
->>>>>>> c16f4795
      * Returns an unique identifier for this interface.
      *
      * @return an unique identifier for this interface.
@@ -216,16 +169,12 @@
     /**
      * Returns the distributed computing platforms (DCPs) on which the operation has been implemented.
      *
-<<<<<<< HEAD
      * <div class="warning"><b>Upcoming API change — specialization</b><br>
      * The element type will be changed to the {@code DistributedComputingPlatform} code list
      * when GeoAPI will provide it (tentatively in GeoAPI 3.1).
      * </div>
      *
-     * @return Distributed computing platforms on which the operation has been implemented.
-=======
      * @return distributed computing platforms on which the operation has been implemented.
->>>>>>> c16f4795
      */
     @XmlJavaTypeAdapter(DCPList.class)
     @XmlElement(name = "DCP", namespace = Namespaces.SRV, required = true)
@@ -237,7 +186,6 @@
     /**
      * Sets the distributed computing platforms on which the operation has been implemented.
      *
-<<<<<<< HEAD
      * <div class="warning"><b>Upcoming API change — specialization</b><br>
      * The element type will be changed to the {@code DistributedComputingPlatform} code list when GeoAPI will provide
      * it (tentatively in GeoAPI 3.1). In the meantime, users can define their own code list class as below:
@@ -267,10 +215,7 @@
      * }
      * </div>
      *
-     * @param newValues The new distributed computing platforms on which the operation has been implemented.
-=======
      * @param  newValues  the new distributed computing platforms on which the operation has been implemented.
->>>>>>> c16f4795
      */
     public void setDistributedComputingPlatforms(final Collection<? extends CodeList<?>> newValues) {
         distributedComputingPlatforms = writeCollection(newValues, distributedComputingPlatforms, (Class) CodeList.class);
@@ -364,16 +309,12 @@
     /**
      * Returns the list of operation that must be completed immediately before current operation is invoked.
      *
-<<<<<<< HEAD
      * <div class="warning"><b>Upcoming API change — generalization</b><br>
      * The element type will be changed to the {@code OperationMetadata} interface
      * when GeoAPI will provide it (tentatively in GeoAPI 3.1).
      * </div>
      *
-     * @return List of operation that must be completed immediately, or an empty list if none.
-=======
      * @return list of operation that must be completed immediately, or an empty list if none.
->>>>>>> c16f4795
      */
     @XmlElement(name = "dependsOn", namespace = Namespaces.SRV)
     @UML(identifier="dependsOn", obligation=OPTIONAL, specification=ISO_19115)
@@ -384,16 +325,12 @@
     /**
      * Sets the list of operation that must be completed before current operation is invoked.
      *
-<<<<<<< HEAD
      * <div class="warning"><b>Upcoming API change — generalization</b><br>
      * The element type will be changed to the {@code OperationMetadata} interface
      * when GeoAPI will provide it (tentatively in GeoAPI 3.1).
      * </div>
      *
-     * @param newValues The new list of operation.
-=======
      * @param  newValues  the new list of operation.
->>>>>>> c16f4795
      */
     public void setDependsOn(final List<? extends DefaultOperationMetadata> newValues) {
         dependsOn = writeList(newValues, dependsOn, DefaultOperationMetadata.class);
