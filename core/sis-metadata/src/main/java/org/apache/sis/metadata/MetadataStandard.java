--- conflicted
+++ resolved
@@ -143,17 +143,10 @@
         final String[] acronyms = {"CoordinateSystem", "CS", "CoordinateReferenceSystem", "CRS"};
 
         // If new StandardImplementation instances are added below, please update StandardImplementation.readResolve().
-<<<<<<< HEAD
-        ISO_19111 = new StandardImplementation("ISO 19111", "org.opengis.referencing.", "org.apache.sis.referencing.", prefix, acronyms);
-        ISO_19115 = new StandardImplementation("ISO 19115", "org.opengis.metadata.", "org.apache.sis.metadata.iso.", prefix, null);
-        ISO_19119 = new MetadataStandard      ("ISO 19119", "org.opengis.service.");
-        ISO_19123 = new MetadataStandard      ("ISO 19123", "org.opengis.coverage.");
-=======
-        ISO_19115 = new StandardImplementation("ISO 19115", "org.opengis.metadata.", "org.apache.sis.metadata.iso.", null, null);
-        ISO_19111 = new StandardImplementation("ISO 19111", "org.opengis.referencing.", "org.apache.sis.referencing.", acronyms, new MetadataStandard[] {ISO_19115});
+        ISO_19115 = new StandardImplementation("ISO 19115", "org.opengis.metadata.", "org.apache.sis.metadata.iso.", prefix, null, null);
+        ISO_19111 = new StandardImplementation("ISO 19111", "org.opengis.referencing.", "org.apache.sis.referencing.", prefix, acronyms, new MetadataStandard[] {ISO_19115});
         ISO_19119 = new MetadataStandard      ("ISO 19119", "org.opengis.service.", ISO_19111.dependencies);
         ISO_19123 = new MetadataStandard      ("ISO 19123", "org.opengis.coverage.", new MetadataStandard[] {ISO_19111});
->>>>>>> 99b69a91
         INSTANCES = new MetadataStandard[] {
             ISO_19111,
             ISO_19115,
