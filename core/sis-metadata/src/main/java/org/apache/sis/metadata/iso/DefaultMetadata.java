--- conflicted
+++ resolved
@@ -19,11 +19,9 @@
 import java.util.Date;
 import java.util.Locale;
 import java.util.List;
-import java.util.Arrays;
 import java.util.ArrayList;
 import java.util.Collection;
 import java.util.Iterator;
-import java.util.ConcurrentModificationException;
 import java.net.URI;
 import java.net.URISyntaxException;
 import java.nio.charset.Charset;
@@ -57,6 +55,7 @@
 import org.opengis.referencing.ReferenceSystem;
 import org.opengis.util.InternationalString;
 import org.apache.sis.util.iso.SimpleInternationalString;
+import org.apache.sis.metadata.AbstractMetadata;
 import org.apache.sis.metadata.iso.citation.DefaultCitation;
 import org.apache.sis.metadata.iso.citation.DefaultCitationDate;
 import org.apache.sis.metadata.iso.citation.DefaultOnlineResource;
@@ -408,9 +407,13 @@
     public final void setFileIdentifier(final String newValue) {
         DefaultIdentifier identifier = DefaultIdentifier.castOrCopy(getMetadataIdentifier());
         if (identifier == null) {
+            if (newValue == null) return;
             identifier = new DefaultIdentifier();
         }
         identifier.setCode(newValue);
+        if (newValue == null && (identifier instanceof AbstractMetadata) && ((AbstractMetadata) identifier).isEmpty()) {
+            identifier = null;
+        }
         setMetadataIdentifier(identifier);
     }
 
@@ -559,7 +562,6 @@
     @Override
     @Deprecated
     @XmlElement(name = "characterSet")
-<<<<<<< HEAD
     public final CharacterSet getCharacterSet() {
         final Charset cs = LegacyPropertyAdapter.getSingleton(characterSets,
                 Charset.class, null, DefaultMetadata.class, "getCharacterSet");
@@ -575,10 +577,6 @@
             }
         }
         return CharacterSet.valueOf(name);
-=======
-    public final Charset getCharacterSet() {
-        return LegacyPropertyAdapter.getSingleton(characterSets, Charset.class, null, DefaultMetadata.class, "getCharacterSet");
->>>>>>> 649526ef
     }
 
     /**
@@ -696,40 +694,6 @@
     }
 
     /**
-<<<<<<< HEAD
-     * A specialization of {@link LegacyPropertyAdapter} which will try to merge the
-     * {@code "hierarchyLevel"} and {@code "hierarchyLevelName"} properties in the same
-     * {@link DefaultMetadataScope} instance.
-     */
-    private static abstract class ScopeAdapter<L> extends LegacyPropertyAdapter<L,DefaultMetadataScope> {
-        /**
-         * @param scopes Value of {@link DefaultMetadata#getMetadataScopes()}.
-         */
-        ScopeAdapter(final Collection<DefaultMetadataScope> scopes) {
-            super(scopes);
-        }
-
-        /**
-         * Invoked (indirectly) by JAXB when adding a new scope code or scope name. This implementation searches
-         * for an existing {@link MetadataScope} instance with a free slot for the new value before to create a
-         * new {@link DefaultMetadataScope} instance.
-         */
-        @Override
-        public boolean add(final L newValue) {
-            final Iterator<DefaultMetadataScope> it = elements.iterator();
-            if (it.hasNext()) {
-                DefaultMetadataScope scope = it.next();
-                if (unwrap(scope) == null) {
-                    return update(scope, newValue);
-                }
-            }
-            return super.add(newValue);
-        }
-    }
-
-    /**
-=======
->>>>>>> 649526ef
      * Returns the scope to which the metadata applies.
      *
      * @return Scope to which the metadata applies.
@@ -743,13 +707,8 @@
     public final Collection<ScopeCode> getHierarchyLevels() {
         return new MetadataScopeAdapter<ScopeCode>(getMetadataScopes()) {
             /** Stores a legacy value into the new kind of value. */
-<<<<<<< HEAD
             @Override protected DefaultMetadataScope wrap(final ScopeCode value) {
-                return new DefaultMetadataScope(value);
-=======
-            @Override protected MetadataScope wrap(final ScopeCode value) {
                 return new DefaultMetadataScope(value, null);
->>>>>>> 649526ef
             }
 
             /** Extracts the legacy value from the new kind of value. */
@@ -793,15 +752,8 @@
     public final Collection<String> getHierarchyLevelNames() {
         return new MetadataScopeAdapter<String>(getMetadataScopes()) {
             /** Stores a legacy value into the new kind of value. */
-<<<<<<< HEAD
             @Override protected DefaultMetadataScope wrap(final String value) {
-                final DefaultMetadataScope scope = new DefaultMetadataScope();
-                scope.setName(new SimpleInternationalString(value));
-                return scope;
-=======
-            @Override protected MetadataScope wrap(final String value) {
                 return new DefaultMetadataScope(null, value);
->>>>>>> 649526ef
             }
 
             /** Extracts the legacy value from the new kind of value. */
@@ -811,18 +763,9 @@
             }
 
             /** Updates the legacy value in an existing instance of the new kind of value. */
-<<<<<<< HEAD
             @Override protected boolean update(final DefaultMetadataScope container, final String value) {
                 container.setName(value != null ? new SimpleInternationalString(value) : null);
                 return true;
-=======
-            @Override protected boolean update(final MetadataScope container, final String value) {
-                if (container instanceof DefaultMetadataScope) {
-                    ((DefaultMetadataScope) container).setName(value != null ? new SimpleInternationalString(value) : null);
-                    return true;
-                }
-                return false;
->>>>>>> 649526ef
             }
         }.validOrNull();
     }
