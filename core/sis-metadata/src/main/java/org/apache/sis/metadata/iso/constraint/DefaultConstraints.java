--- conflicted
+++ resolved
@@ -21,29 +21,23 @@
 import javax.xml.bind.annotation.XmlSeeAlso;
 import javax.xml.bind.annotation.XmlElement;
 import javax.xml.bind.annotation.XmlRootElement;
-<<<<<<< HEAD
-import org.opengis.annotation.UML;
-=======
 import javax.xml.bind.annotation.adapters.XmlJavaTypeAdapter;
->>>>>>> f514ce0e
 import org.opengis.util.InternationalString;
 import org.opengis.metadata.citation.Citation;
 import org.opengis.metadata.identification.BrowseGraphic;
 import org.opengis.metadata.constraint.Constraints;
 import org.opengis.metadata.constraint.LegalConstraints;
 import org.opengis.metadata.constraint.SecurityConstraints;
-<<<<<<< HEAD
 import org.opengis.metadata.quality.Scope;
 import org.apache.sis.metadata.iso.citation.DefaultResponsibility;
-=======
-import org.opengis.metadata.maintenance.Scope;
 import org.apache.sis.internal.jaxb.FilterByVersion;
 import org.apache.sis.internal.jaxb.metadata.MD_Releasability;
 import org.apache.sis.internal.jaxb.metadata.MD_Scope;
->>>>>>> f514ce0e
 import org.apache.sis.metadata.iso.ISOMetadata;
 import org.apache.sis.util.iso.Types;
 
+// Branch-specific imports
+import org.opengis.annotation.UML;
 import static org.opengis.annotation.Obligation.OPTIONAL;
 import static org.opengis.annotation.Specification.ISO_19115;
 
@@ -226,14 +220,9 @@
      *
      * @since 0.5
      */
-<<<<<<< HEAD
-/// @XmlElement(name = "constraintApplicationScope")
-    @UML(identifier="constraintApplicationScope", obligation=OPTIONAL, specification=ISO_19115)
-=======
-    @Override
     @XmlElement(name = "constraintApplicationScope")
     @XmlJavaTypeAdapter(MD_Scope.Since2014.class)
->>>>>>> f514ce0e
+    @UML(identifier="constraintApplicationScope", obligation=OPTIONAL, specification=ISO_19115)
     public Scope getConstraintApplicationScope() {
         return constraintApplicationScope;
     }
@@ -257,13 +246,8 @@
      *
      * @since 0.5
      */
-<<<<<<< HEAD
-/// @XmlElement(name = "graphic")
+    // @XmlElement at the end of this class.
     @UML(identifier="graphic", obligation=OPTIONAL, specification=ISO_19115)
-=======
-    @Override
-    // @XmlElement at the end of this class.
->>>>>>> f514ce0e
     public Collection<BrowseGraphic> getGraphics() {
         return graphics = nonNullCollection(graphics, BrowseGraphic.class);
     }
@@ -287,13 +271,8 @@
      *
      * @since 0.5
      */
-<<<<<<< HEAD
-/// @XmlElement(name = "reference")
+    // @XmlElement at the end of this class.
     @UML(identifier="reference", obligation=OPTIONAL, specification=ISO_19115)
-=======
-    @Override
-    // @XmlElement at the end of this class.
->>>>>>> f514ce0e
     public Collection<Citation> getReferences() {
         return references = nonNullCollection(references, Citation.class);
     }
@@ -321,16 +300,10 @@
      *
      * @since 0.5
      */
-<<<<<<< HEAD
-/// @XmlElement(name = "releasability")
+    @XmlElement(name = "releasability")
+    @XmlJavaTypeAdapter(MD_Releasability.Since2014.class)
     @UML(identifier="releasability", obligation=OPTIONAL, specification=ISO_19115)
     public DefaultReleasability getReleasability() {
-=======
-    @Override
-    @XmlElement(name = "releasability")
-    @XmlJavaTypeAdapter(MD_Releasability.Since2014.class)
-    public Releasability getReleasability() {
->>>>>>> f514ce0e
         return releasability;
     }
 
@@ -363,17 +336,10 @@
      *
      * @since 0.5
      */
-<<<<<<< HEAD
-/// @XmlElement(name = "responsibleParty")
+    // @XmlElement at the end of this class.
     @UML(identifier="responsibleParty", obligation=OPTIONAL, specification=ISO_19115)
     public Collection<DefaultResponsibility> getResponsibleParties() {
         return responsibleParties = nonNullCollection(responsibleParties, DefaultResponsibility.class);
-=======
-    @Override
-    // @XmlElement at the end of this class.
-    public Collection<Responsibility> getResponsibleParties() {
-        return responsibleParties = nonNullCollection(responsibleParties, Responsibility.class);
->>>>>>> f514ce0e
     }
 
     /**
@@ -422,7 +388,7 @@
     }
 
     @XmlElement(name = "responsibleParty")
-    private Collection<Responsibility> getResponsibleParty() {
+    private Collection<DefaultResponsibility> getResponsibleParty() {
         return FilterByVersion.CURRENT_METADATA.accept() ? getResponsibleParties() : null;
     }
 }