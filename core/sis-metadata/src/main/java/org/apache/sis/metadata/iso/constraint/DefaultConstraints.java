/*
 * Licensed to the Apache Software Foundation (ASF) under one or more
 * contributor license agreements.  See the NOTICE file distributed with
 * this work for additional information regarding copyright ownership.
 * The ASF licenses this file to You under the Apache License, Version 2.0
 * (the "License"); you may not use this file except in compliance with
 * the License.  You may obtain a copy of the License at
 *
 *     http://www.apache.org/licenses/LICENSE-2.0
 *
 * Unless required by applicable law or agreed to in writing, software
 * distributed under the License is distributed on an "AS IS" BASIS,
 * WITHOUT WARRANTIES OR CONDITIONS OF ANY KIND, either express or implied.
 * See the License for the specific language governing permissions and
 * limitations under the License.
 */
package org.apache.sis.metadata.iso.constraint;

import java.util.Collection;
import javax.xml.bind.annotation.XmlType;
import javax.xml.bind.annotation.XmlSeeAlso;
import javax.xml.bind.annotation.XmlElement;
import javax.xml.bind.annotation.XmlRootElement;
import org.opengis.annotation.UML;
import org.opengis.util.InternationalString;
import org.opengis.metadata.citation.Citation;
import org.opengis.metadata.identification.BrowseGraphic;
import org.opengis.metadata.constraint.Constraints;
import org.opengis.metadata.constraint.LegalConstraints;
import org.opengis.metadata.constraint.SecurityConstraints;
import org.opengis.metadata.quality.Scope;
import org.apache.sis.metadata.iso.citation.DefaultResponsibility;
import org.apache.sis.metadata.iso.ISOMetadata;
import org.apache.sis.util.iso.Types;

import static org.opengis.annotation.Obligation.OPTIONAL;
import static org.opengis.annotation.Specification.ISO_19115;


/**
 * Restrictions on the access and use of a resource or metadata.
 *
 * <p><b>Limitations:</b></p>
 * <ul>
 *   <li>Instances of this class are not synchronized for multi-threading.
 *       Synchronization, if needed, is caller's responsibility.</li>
 *   <li>Serialized objects of this class are not guaranteed to be compatible with future Apache SIS releases.
 *       Serialization support is appropriate for short term storage or RMI between applications running the
 *       same version of Apache SIS. For long term storage, use {@link org.apache.sis.xml.XML} instead.</li>
 * </ul>
 *
 * @author  Martin Desruisseaux (IRD, Geomatys)
 * @author  Touraïvane (IRD)
 * @author  Cédric Briançon (Geomatys)
 * @author  Rémi Maréchal (Geomatys)
 * @since   0.3
 * @version 0.5
 * @module
 */
@XmlType(name = "MD_Constraints_Type" /*, propOrder = {
    "useLimitation",
    "constraintApplicationScope",
    "graphic",
    "reference",
    "releasability",
    "responsibleParty"
} */)
@XmlRootElement(name = "MD_Constraints")
@XmlSeeAlso({
    DefaultLegalConstraints.class,
    DefaultSecurityConstraints.class
})
public class DefaultConstraints extends ISOMetadata implements Constraints {
    /**
     * Serial number for inter-operability with different versions.
     */
    private static final long serialVersionUID = -5622398793237824161L;

    /**
     * Limitation affecting the fitness for use of the resource.
     * Example: <cite>"not to be used for navigation"</cite>.
     */
    private Collection<InternationalString> useLimitations;

    /**
     * Spatial and / or temporal extent and or level of the application of the constraints restrictions.
     */
    private Scope constraintApplicationScope;

    /**
     * Graphic / symbol indicating the constraint.
     */
    private Collection<BrowseGraphic> graphics;

    /**
     * Citation for the limitation of constraint.
     */
    private Collection<Citation> references;

    /**
     * Information concerning the parties to whom the resource can or cannot be released.
     */
    private DefaultReleasability releasability;

    /**
     * Party responsible for the resource constraints.
     */
    private Collection<DefaultResponsibility> responsibleParties;

    /**
     * Constructs an initially empty constraints.
     */
    public DefaultConstraints() {
    }

    /**
     * Constructs a new constraints with the given {@linkplain #getUseLimitations() use limitation}.
     *
     * @param useLimitation The use limitation, or {@code null} if none.
     */
    public DefaultConstraints(final CharSequence useLimitation) {
        useLimitations = singleton(Types.toInternationalString(useLimitation), InternationalString.class);
    }

    /**
     * Constructs a new instance initialized with the values from the specified metadata object.
     * This is a <cite>shallow</cite> copy constructor, since the other metadata contained in the
     * given object are not recursively copied.
     *
     * @param object the metadata to copy values from, or {@code null} if none.
     *
     * @see #castOrCopy(Constraints)
     */
    public DefaultConstraints(final Constraints object) {
        super(object);
        if (object != null) {
            useLimitations             = copyCollection(object.getUseLimitations(), InternationalString.class);
            if (object instanceof DefaultConstraints) {
                final DefaultConstraints c = (DefaultConstraints) object;
                constraintApplicationScope = c.getConstraintApplicationScope();
                graphics                   = copyCollection(c.getGraphics(), BrowseGraphic.class);
                references                 = copyCollection(c.getReferences(), Citation.class);
                releasability              = c.getReleasability();
                responsibleParties         = copyCollection(c.getResponsibleParties(), DefaultResponsibility.class);
            }
        }
    }

    /**
     * Returns a SIS metadata implementation with the values of the given arbitrary implementation.
     * This method performs the first applicable action in the following choices:
     *
     * <ul>
     *   <li>If the given object is {@code null}, then this method returns {@code null}.</li>
     *   <li>Otherwise if the given object is an instance of {@link LegalConstraints} or
     *       {@link SecurityConstraints}, then this method delegates to the {@code castOrCopy(…)}
     *       method of the corresponding SIS subclass. Note that if the given object implements
     *       more than one of the above-cited interfaces, then the {@code castOrCopy(…)} method
     *       to be used is unspecified.</li>
     *   <li>Otherwise if the given object is already an instance of
     *       {@code DefaultConstraints}, then it is returned unchanged.</li>
     *   <li>Otherwise a new {@code DefaultConstraints} instance is created using the
     *       {@linkplain #DefaultConstraints(Constraints) copy constructor}
     *       and returned. Note that this is a <cite>shallow</cite> copy operation, since the other
     *       metadata contained in the given object are not recursively copied.</li>
     * </ul>
     *
     * @param  object  the object to get as a SIS implementation, or {@code null} if none.
     * @return a SIS implementation containing the values of the given object (may be the
     *         given object itself), or {@code null} if the argument was null.
     */
    public static DefaultConstraints castOrCopy(final Constraints object) {
        if (object instanceof LegalConstraints) {
            return DefaultLegalConstraints.castOrCopy((LegalConstraints) object);
        }
        if (object instanceof SecurityConstraints) {
            return DefaultSecurityConstraints.castOrCopy((SecurityConstraints) object);
        }
        // Intentionally tested after the sub-interfaces.
        if (object == null || object instanceof DefaultConstraints) {
            return (DefaultConstraints) object;
        }
        return new DefaultConstraints(object);
    }

    /**
     * Returns the limitation affecting the fitness for use of the resource.
     * Example: <cite>"not to be used for navigation"</cite>.
     *
     * @return limitation affecting the fitness for use of the resource.
     */
    @Override
    @XmlElement(name = "useLimitation")
    public Collection<InternationalString> getUseLimitations() {
        return useLimitations = nonNullCollection(useLimitations, InternationalString.class);
    }

    /**
     * Sets the limitation affecting the fitness for use of the resource.
     * Example: <cite>"not to be used for navigation"</cite>.
     *
     * @param  newValues  the new use limitations.
     */
    public void setUseLimitations(final Collection<? extends InternationalString> newValues) {
        useLimitations = writeCollection(newValues, useLimitations, InternationalString.class);
    }

    /**
     * Returns the spatial and / or temporal extents and or levels of the application
     * of the constraints restrictions.
     *
     * @return spatial and / or temporal extents.
     *
     * @since 0.5
     */
/// @XmlElement(name = "constraintApplicationScope")
    @UML(identifier="constraintApplicationScope", obligation=OPTIONAL, specification=ISO_19115)
    public Scope getConstraintApplicationScope() {
        return constraintApplicationScope;
    }

    /**
     * Sets the spatial and / or temporal extents and or levels of the application of the constraints restrictions.
     *
     * @param  newValue  the new spatial and / or temporal extents.
     *
     * @since 0.5
     */
    public void setConstraintApplicationScope(final Scope newValue) {
        checkWritePermission();
        constraintApplicationScope = newValue;
    }

    /**
     * Returns the graphics / symbols indicating the constraint.
     *
     * @return the graphics / symbols indicating the constraint.
     *
     * @since 0.5
     */
/// @XmlElement(name = "graphic")
    @UML(identifier="graphic", obligation=OPTIONAL, specification=ISO_19115)
    public Collection<BrowseGraphic> getGraphics() {
        return graphics = nonNullCollection(graphics, BrowseGraphic.class);
    }

    /**
     * Sets the new graphics / symbols indicating the constraint.
     *
     * @param  newValues  the new graphics / symbols indicating the constraint.
     *
     * @since 0.5
     */
    public void setGraphics(final Collection<? extends BrowseGraphic> newValues) {
        graphics = writeCollection(newValues, graphics, BrowseGraphic.class);
    }

    /**
     * Returns citations for the limitation of constraint.
     * Example: "copyright statement, license agreement, etc."
     *
     * @return citations for the limitation of constraint.
     *
     * @since 0.5
     */
/// @XmlElement(name = "reference")
    @UML(identifier="reference", obligation=OPTIONAL, specification=ISO_19115)
    public Collection<Citation> getReferences() {
        return references = nonNullCollection(references, Citation.class);
    }

    /**
     * Sets the citations for the limitation of constraint.
     *
     * @param  newValues  the new citation for the limitation of constraint.
     *
     * @since 0.5
     */
    public void setReferences(Collection<? extends Citation> newValues) {
        references = writeCollection(newValues, references, Citation.class);
    }

    /**
     * Returns information concerning the parties to whom the resource can or cannot be released.
     *
<<<<<<< HEAD
     * <div class="warning"><b>Upcoming API change — generalization</b><br>
     * The return type will be changed to the {@code Releasability} interface
     * when GeoAPI will provide it (tentatively in GeoAPI 3.1).
     * </div>
     *
=======
>>>>>>> 8207394b
     * @return information concerning the parties to whom the resource can or cannot be released, or {@code null} if none.
     *
     * @since 0.5
     */
/// @XmlElement(name = "releasability")
    @UML(identifier="releasability", obligation=OPTIONAL, specification=ISO_19115)
    public DefaultReleasability getReleasability() {
        return releasability;
    }

    /**
     * Sets the information concerning the parties to whom the resource.
     *
<<<<<<< HEAD
     * <div class="warning"><b>Upcoming API change — generalization</b><br>
     * The argument type will be changed to the {@code Releasability} interface
     * when GeoAPI will provide it (tentatively in GeoAPI 3.1).
     * </div>
     *
     * @param newValue the new information concerning the parties to whom the resource can or cannot be released.
=======
     * @param  newValue  the new information concerning the parties to whom the resource can or cannot be released.
>>>>>>> 8207394b
     *
     * @since 0.5
     */
    public void setReleasability(final DefaultReleasability newValue) {
        checkWritePermission();
        releasability = newValue;
    }

    /**
     * Returns the parties responsible for the resource constraints.
     *
<<<<<<< HEAD
     * <div class="warning"><b>Upcoming API change — generalization</b><br>
     * The element type will be changed to the {@code Responsibility} interface
     * when GeoAPI will provide it (tentatively in GeoAPI 3.1).
     * </div>
     *
     * @return Parties responsible for the resource constraints.
=======
     * @return parties responsible for the resource constraints.
>>>>>>> 8207394b
     *
     * @since 0.5
     */
/// @XmlElement(name = "responsibleParty")
    @UML(identifier="responsibleParty", obligation=OPTIONAL, specification=ISO_19115)
    public Collection<DefaultResponsibility> getResponsibleParties() {
        return responsibleParties = nonNullCollection(responsibleParties, DefaultResponsibility.class);
    }

    /**
     * Sets the parties responsible for the resource constraints.
     *
<<<<<<< HEAD
     * <div class="warning"><b>Upcoming API change — generalization</b><br>
     * The element type will be changed to the {@code Responsibility} interface
     * when GeoAPI will provide it (tentatively in GeoAPI 3.1).
     * </div>
     *
     * @param newValues The new parties responsible for the resource constraints.
=======
     * @param  newValues  the new parties responsible for the resource constraints.
>>>>>>> 8207394b
     *
     * @since 0.5
     */
    public void setResponsibleParties(final Collection<? extends DefaultResponsibility> newValues) {
        responsibleParties = writeCollection(newValues, responsibleParties, DefaultResponsibility.class);
    }
}<|MERGE_RESOLUTION|>--- conflicted
+++ resolved
@@ -283,14 +283,11 @@
     /**
      * Returns information concerning the parties to whom the resource can or cannot be released.
      *
-<<<<<<< HEAD
      * <div class="warning"><b>Upcoming API change — generalization</b><br>
      * The return type will be changed to the {@code Releasability} interface
      * when GeoAPI will provide it (tentatively in GeoAPI 3.1).
      * </div>
      *
-=======
->>>>>>> 8207394b
      * @return information concerning the parties to whom the resource can or cannot be released, or {@code null} if none.
      *
      * @since 0.5
@@ -304,16 +301,12 @@
     /**
      * Sets the information concerning the parties to whom the resource.
      *
-<<<<<<< HEAD
      * <div class="warning"><b>Upcoming API change — generalization</b><br>
      * The argument type will be changed to the {@code Releasability} interface
      * when GeoAPI will provide it (tentatively in GeoAPI 3.1).
      * </div>
      *
-     * @param newValue the new information concerning the parties to whom the resource can or cannot be released.
-=======
      * @param  newValue  the new information concerning the parties to whom the resource can or cannot be released.
->>>>>>> 8207394b
      *
      * @since 0.5
      */
@@ -325,16 +318,12 @@
     /**
      * Returns the parties responsible for the resource constraints.
      *
-<<<<<<< HEAD
      * <div class="warning"><b>Upcoming API change — generalization</b><br>
      * The element type will be changed to the {@code Responsibility} interface
      * when GeoAPI will provide it (tentatively in GeoAPI 3.1).
      * </div>
      *
-     * @return Parties responsible for the resource constraints.
-=======
      * @return parties responsible for the resource constraints.
->>>>>>> 8207394b
      *
      * @since 0.5
      */
@@ -347,16 +336,12 @@
     /**
      * Sets the parties responsible for the resource constraints.
      *
-<<<<<<< HEAD
      * <div class="warning"><b>Upcoming API change — generalization</b><br>
      * The element type will be changed to the {@code Responsibility} interface
      * when GeoAPI will provide it (tentatively in GeoAPI 3.1).
      * </div>
      *
-     * @param newValues The new parties responsible for the resource constraints.
-=======
      * @param  newValues  the new parties responsible for the resource constraints.
->>>>>>> 8207394b
      *
      * @since 0.5
      */
