/*
 * Licensed to the Apache Software Foundation (ASF) under one or more
 * contributor license agreements.  See the NOTICE file distributed with
 * this work for additional information regarding copyright ownership.
 * The ASF licenses this file to You under the Apache License, Version 2.0
 * (the "License"); you may not use this file except in compliance with
 * the License.  You may obtain a copy of the License at
 *
 *     http://www.apache.org/licenses/LICENSE-2.0
 *
 * Unless required by applicable law or agreed to in writing, software
 * distributed under the License is distributed on an "AS IS" BASIS,
 * WITHOUT WARRANTIES OR CONDITIONS OF ANY KIND, either express or implied.
 * See the License for the specific language governing permissions and
 * limitations under the License.
 */
package org.apache.sis.internal.jaxb.code;

import javax.xml.bind.annotation.adapters.XmlAdapter;
import org.opengis.metadata.Obligation;
import org.apache.sis.util.iso.Types;


/**
 * JAXB adapter for {@link Obligation}, in order to wraps the value in an element
 * complying with ISO-19139 standard. See package documentation for more information
 * about the handling of {@code CodeList} in ISO-19139.
 *
 * @author  Cédric Briançon (Geomatys)
 * @since   0.3
 * @version 0.3
 * @module
 */
public final class MD_ObligationCode extends XmlAdapter<String, Obligation> {
    /**
     * Returns the obligation enumeration for the given name.
     *
<<<<<<< HEAD
     * @param value The obligation name.
     * @return The obligation enumeration for the given name.
=======
     * @param  wrapper  the wrapper.
     * @return the wrapped value.
>>>>>>> c16f4795
     */
    @Override
    public Obligation unmarshal(String value) {
        return Types.forCodeName(Obligation.class, value, true);
    }

    /**
     * Returns the name of the given obligation.
     *
<<<<<<< HEAD
     * @param value The obligation enumeration.
     * @return The name of the given obligation.
=======
     * @param  e  the value to wrap.
     * @return the wrapped value.
>>>>>>> c16f4795
     */
    @Override
    public String marshal(final Obligation value) {
        if (value == null) {
            return null;
        }
        return value.name();
    }
}<|MERGE_RESOLUTION|>--- conflicted
+++ resolved
@@ -35,13 +35,8 @@
     /**
      * Returns the obligation enumeration for the given name.
      *
-<<<<<<< HEAD
-     * @param value The obligation name.
-     * @return The obligation enumeration for the given name.
-=======
-     * @param  wrapper  the wrapper.
-     * @return the wrapped value.
->>>>>>> c16f4795
+     * @param  value the obligation name.
+     * @return the obligation enumeration for the given name.
      */
     @Override
     public Obligation unmarshal(String value) {
@@ -51,13 +46,8 @@
     /**
      * Returns the name of the given obligation.
      *
-<<<<<<< HEAD
-     * @param value The obligation enumeration.
-     * @return The name of the given obligation.
-=======
-     * @param  e  the value to wrap.
-     * @return the wrapped value.
->>>>>>> c16f4795
+     * @param  value  the obligation enumeration.
+     * @return the name of the given obligation.
      */
     @Override
     public String marshal(final Obligation value) {
