--- conflicted
+++ resolved
@@ -154,7 +154,7 @@
      * A map of properties to be given to the factory constructor methods.
      * This map will be recycled for each object to be parsed.
      */
-    private final Map<String,Object> properties = new HashMap<>(4);
+    private final Map<String,Object> properties = new HashMap<String,Object>(4);
 
     /**
      * The last vertical CRS found during the parsing, or {@code null} if none.
@@ -171,11 +171,7 @@
      * instances. In particular, stores the unit of measurement until the {@link VerticalCRS} instance to associate to
      * the extents become known.
      */
-<<<<<<< HEAD
-    private final Map<String,Object> properties = new HashMap<String,Object>(4);
-=======
     private transient VerticalInfo verticalElements;
->>>>>>> d7b460bc
 
     /**
      * Creates a parser using the default set of symbols and factories.
@@ -281,7 +277,6 @@
                     verticalElements = verticalElements.complete(crsFactory, csFactory);
                 } catch (FactoryException e) {
                     if (ex == null) ex = e;
-                    else ex.addSuppressed(e);
                 }
                 if (verticalElements != null) {
                     warning(Errors.formatInternational(Errors.Keys.CanNotAssignUnitToDimension_2,
@@ -937,17 +932,10 @@
             return null;
         }
         final String           name       = element.pullString("name");
-<<<<<<< HEAD
-        final EngineeringDatum datum      = parseLocalDatum(element);
-        final Unit<Length>     linearUnit = parseUnit(element, SI.METRE);
-        CoordinateSystemAxis   axis       = parseAxis(element, false, linearUnit, true);
-        final List<CoordinateSystemAxis> list = new ArrayList<CoordinateSystemAxis>();
-=======
         final EngineeringDatum datum      = parseEngineeringDatum(MANDATORY, element);
         final Unit<Length>     linearUnit = parseDerivedUnit(element, WKTKeywords.LengthUnit, SI.METRE);
         CoordinateSystemAxis   axis       = parseAxis(MANDATORY, element, false, linearUnit);
-        final List<CoordinateSystemAxis> list = new ArrayList<>();
->>>>>>> d7b460bc
+        final List<CoordinateSystemAxis> list = new ArrayList<CoordinateSystemAxis>();
         do {
             list.add(axis);
             axis = parseAxis(OPTIONAL, element, false, linearUnit);
@@ -1205,21 +1193,14 @@
      * @return The {@code "COMPD_CS"} element as a {@link CompoundCRS} object.
      * @throws ParseException if the {@code "COMPD_CS"} element can not be parsed.
      */
-<<<<<<< HEAD
-    private CompoundCRS parseCompdCS(final Element parent) throws ParseException {
-        final List<CoordinateReferenceSystem> components = new ArrayList<CoordinateReferenceSystem>(4);
-        final Element element = parent.pullElement(WKTKeywords.Compd_CS);
-        final String  name    = element.pullString("name");
-=======
     private CompoundCRS parseCompoundCRS(final int mode, final Element parent) throws ParseException {
         final Element element = parent.pullElement(mode, WKTKeywords.CompoundCRS, WKTKeywords.Compd_CS);
         if (element == null) {
             return null;
         }
         final String  name = element.pullString("name");
->>>>>>> d7b460bc
         CoordinateReferenceSystem crs;
-        final List<CoordinateReferenceSystem> components = new ArrayList<>(4);
+        final List<CoordinateReferenceSystem> components = new ArrayList<CoordinateReferenceSystem>(4);
         while ((crs = parseCoordinateReferenceSystem(element, components.size() < 2)) != null) {
             components.add(crs);
         }
