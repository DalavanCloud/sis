--- conflicted
+++ resolved
@@ -22,24 +22,18 @@
 import javax.xml.bind.annotation.XmlElement;
 import javax.xml.bind.annotation.XmlRootElement;
 import javax.xml.bind.annotation.adapters.XmlJavaTypeAdapter;
-import org.opengis.annotation.UML;
 import org.opengis.util.CodeList;
 import org.opengis.util.GenericName;
 import org.opengis.metadata.citation.Citation;
 import org.opengis.metadata.identification.DataIdentification;
 import org.opengis.metadata.distribution.StandardOrderProcess;
 import org.opengis.metadata.identification.ServiceIdentification;
-<<<<<<< HEAD
 import org.apache.sis.internal.jaxb.code.SV_CouplingType;
-=======
-import org.opengis.metadata.identification.CoupledResource;
-import org.opengis.metadata.identification.CouplingType;
-import org.opengis.metadata.identification.OperationChainMetadata;
-import org.opengis.metadata.identification.OperationMetadata;
 import org.apache.sis.internal.jaxb.FilterByVersion;
->>>>>>> f514ce0e
 import org.apache.sis.xml.Namespaces;
 
+// Branch-specific imports
+import org.opengis.annotation.UML;
 import static org.opengis.annotation.Obligation.OPTIONAL;
 import static org.opengis.annotation.Obligation.MANDATORY;
 import static org.opengis.annotation.Obligation.CONDITIONAL;
@@ -241,13 +235,8 @@
      *
      * @return a service type name.
      */
-<<<<<<< HEAD
-    @XmlElement(name = "serviceType", namespace = Namespaces.SRV, required = true)
+    @XmlElement(name = "serviceType", required = true)
     @UML(identifier="serviceType", obligation=MANDATORY, specification=ISO_19115)
-=======
-    @Override
-    @XmlElement(name = "serviceType", required = true)
->>>>>>> f514ce0e
     public GenericName getServiceType() {
         return serviceType;
     }
@@ -267,13 +256,8 @@
      *
      * @return the versions of the service.
      */
-<<<<<<< HEAD
-    @XmlElement(name = "serviceTypeVersion", namespace = Namespaces.SRV)
+    @XmlElement(name = "serviceTypeVersion")
     @UML(identifier="serviceTypeVersion", obligation=OPTIONAL, specification=ISO_19115)
-=======
-    @Override
-    @XmlElement(name = "serviceTypeVersion")
->>>>>>> f514ce0e
     public Collection<String> getServiceTypeVersions() {
         return serviceTypeVersions = nonNullCollection(serviceTypeVersions, String.class);
     }
@@ -294,13 +278,8 @@
      *
      * @since 0.5
      */
-<<<<<<< HEAD
-/// @XmlElement(name = "accessProperties", namespace = Namespaces.SRV)
+    @XmlElement(name = "accessProperties")
     @UML(identifier="accessProperties", obligation=OPTIONAL, specification=ISO_19115)
-=======
-    @Override
-    @XmlElement(name = "accessProperties")
->>>>>>> f514ce0e
     public StandardOrderProcess getAccessProperties() {
         return accessProperties;
 
@@ -328,16 +307,10 @@
      *
      * @return type of coupling between service and associated data, or {@code null} if none.
      */
-<<<<<<< HEAD
     @XmlJavaTypeAdapter(SV_CouplingType.class)
-    @XmlElement(name = "couplingType", namespace = Namespaces.SRV)
+    @XmlElement(name = "couplingType")
     @UML(identifier="couplingType", obligation=CONDITIONAL, specification=ISO_19115)
     public CodeList<?> getCouplingType() {
-=======
-    @Override
-    @XmlElement(name = "couplingType")
-    public CouplingType getCouplingType() {
->>>>>>> f514ce0e
         return couplingType;
     }
 
@@ -390,17 +363,10 @@
      *
      * @return further description(s) of the data coupling in the case of tightly coupled services.
      */
-<<<<<<< HEAD
-    @XmlElement(name = "coupledResource", namespace = Namespaces.SRV)
+    @XmlElement(name = "coupledResource")
     @UML(identifier="coupledResource", obligation=CONDITIONAL, specification=ISO_19115)
     public Collection<DefaultCoupledResource> getCoupledResources() {
         return coupledResources = nonNullCollection(coupledResources, DefaultCoupledResource.class);
-=======
-    @Override
-    @XmlElement(name = "coupledResource")
-    public Collection<CoupledResource> getCoupledResources() {
-        return coupledResources = nonNullCollection(coupledResources, CoupledResource.class);
->>>>>>> f514ce0e
     }
 
     /**
@@ -424,13 +390,8 @@
      *
      * @since 0.5
      */
-<<<<<<< HEAD
-/// @XmlElement(name = "operatedDataset", namespace = Namespaces.SRV)
+    // @XmlElement at the end of this class.
     @UML(identifier="operatedDataset", obligation=OPTIONAL, specification=ISO_19115)
-=======
-    @Override
-    // @XmlElement at the end of this class.
->>>>>>> f514ce0e
     public Collection<Citation> getOperatedDatasets() {
         return operatedDatasets = nonNullCollection(operatedDatasets, Citation.class);
     }
@@ -453,13 +414,8 @@
      *
      * @since 0.5
      */
-<<<<<<< HEAD
-/// @XmlElement(name = "profile", namespace = Namespaces.SRV)
+    // @XmlElement at the end of this class.
     @UML(identifier="profile", obligation=OPTIONAL, specification=ISO_19115)
-=======
-    @Override
-    // @XmlElement at the end of this class.
->>>>>>> f514ce0e
     public Collection<Citation> getProfiles() {
         return profiles = nonNullCollection(profiles, Citation.class);
     }
@@ -480,13 +436,8 @@
      *
      * @since 0.5
      */
-<<<<<<< HEAD
-/// @XmlElement(name = "serviceStandard", namespace = Namespaces.SRV)
+    // @XmlElement at the end of this class.
     @UML(identifier="serviceStandard", obligation=OPTIONAL, specification=ISO_19115)
-=======
-    @Override
-    // @XmlElement at the end of this class.
->>>>>>> f514ce0e
     public Collection<Citation> getServiceStandards() {
         return serviceStandards = nonNullCollection(serviceStandards, Citation.class);
     }
@@ -512,17 +463,10 @@
      *
      * @return information about the operations that comprise the service.
      */
-<<<<<<< HEAD
-    @XmlElement(name = "containsOperations", namespace = Namespaces.SRV)
+    @XmlElement(name = "containsOperations")
     @UML(identifier="containsOperations", obligation=OPTIONAL, specification=ISO_19115)
     public Collection<DefaultOperationMetadata> getContainsOperations() {
         return containsOperations = nonNullCollection(containsOperations, DefaultOperationMetadata.class);
-=======
-    @Override
-    @XmlElement(name = "containsOperations")
-    public Collection<OperationMetadata> getContainsOperations() {
-        return containsOperations = nonNullCollection(containsOperations, OperationMetadata.class);
->>>>>>> f514ce0e
     }
 
     /**
@@ -544,13 +488,8 @@
      *
      * @return information on the resources that the service operates on.
      */
-<<<<<<< HEAD
-    @XmlElement(name = "operatesOn", namespace = Namespaces.SRV)
+    @XmlElement(name = "operatesOn")
     @UML(identifier="operatesOn", obligation=OPTIONAL, specification=ISO_19115)
-=======
-    @Override
-    @XmlElement(name = "operatesOn")
->>>>>>> f514ce0e
     public Collection<DataIdentification> getOperatesOn() {
         return operatesOn = nonNullCollection(operatesOn, DataIdentification.class);
     }
@@ -576,17 +515,10 @@
      *
      * @since 0.5
      */
-<<<<<<< HEAD
-/// @XmlElement(name = "containsChain", namespace = Namespaces.SRV)
+    // @XmlElement at the end of this class.
     @UML(identifier="containsChain", obligation=OPTIONAL, specification=ISO_19115)
     public Collection<DefaultOperationChainMetadata> getContainsChain() {
         return containsChain = nonNullCollection(containsChain, DefaultOperationChainMetadata.class);
-=======
-    @Override
-    // @XmlElement at the end of this class.
-    public Collection<OperationChainMetadata> getContainsChain() {
-        return containsChain = nonNullCollection(containsChain, OperationChainMetadata.class);
->>>>>>> f514ce0e
     }
 
     /**
@@ -640,7 +572,7 @@
     }
 
     @XmlElement(name = "containsChain")
-    private Collection<OperationChainMetadata> getOperationChain() {
+    private Collection<DefaultOperationChainMetadata> getOperationChain() {
         return FilterByVersion.CURRENT_METADATA.accept() ? getContainsChain() : null;
     }
 
