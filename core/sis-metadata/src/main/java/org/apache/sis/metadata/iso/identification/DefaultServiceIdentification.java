/*
 * Licensed to the Apache Software Foundation (ASF) under one or more
 * contributor license agreements.  See the NOTICE file distributed with
 * this work for additional information regarding copyright ownership.
 * The ASF licenses this file to You under the Apache License, Version 2.0
 * (the "License"); you may not use this file except in compliance with
 * the License.  You may obtain a copy of the License at
 *
 *     http://www.apache.org/licenses/LICENSE-2.0
 *
 * Unless required by applicable law or agreed to in writing, software
 * distributed under the License is distributed on an "AS IS" BASIS,
 * WITHOUT WARRANTIES OR CONDITIONS OF ANY KIND, either express or implied.
 * See the License for the specific language governing permissions and
 * limitations under the License.
 */
package org.apache.sis.metadata.iso.identification;

import java.util.Collection;
import javax.xml.bind.Unmarshaller;
import javax.xml.bind.annotation.XmlType;
import javax.xml.bind.annotation.XmlElement;
import javax.xml.bind.annotation.XmlRootElement;
import javax.xml.bind.annotation.adapters.XmlJavaTypeAdapter;
import org.opengis.annotation.UML;
import org.opengis.util.CodeList;
import org.opengis.util.GenericName;
import org.opengis.metadata.citation.Citation;
import org.opengis.metadata.identification.DataIdentification;
import org.opengis.metadata.distribution.StandardOrderProcess;
import org.opengis.metadata.identification.ServiceIdentification;
import org.apache.sis.internal.jaxb.code.SV_CouplingType;
import org.apache.sis.xml.Namespaces;

import static org.opengis.annotation.Obligation.OPTIONAL;
import static org.opengis.annotation.Obligation.MANDATORY;
import static org.opengis.annotation.Obligation.CONDITIONAL;
import static org.opengis.annotation.Specification.ISO_19115;


/**
 * Identification of capabilities which a service provider makes available to a service user
 * through a set of interfaces that define a behaviour.
 *
 * <p><b>Limitations:</b></p>
 * <ul>
 *   <li>Instances of this class are not synchronized for multi-threading.
 *       Synchronization, if needed, is caller's responsibility.</li>
 *   <li>Serialized objects of this class are not guaranteed to be compatible with future Apache SIS releases.
 *       Serialization support is appropriate for short term storage or RMI between applications running the
 *       same version of Apache SIS. For long term storage, use {@link org.apache.sis.xml.XML} instead.</li>
 * </ul>
 *
 * @author  Martin Desruisseaux (IRD, Geomatys)
 * @author  Touraïvane (IRD)
 * @author  Cédric Briançon (Geomatys)
 * @author  Rémi Maréchal (Geomatys)
 * @since   0.5
 * @version 0.5
 * @module
 */
@SuppressWarnings("CloneableClassWithoutClone")                 // ModifiableMetadata needs shallow clones.
@XmlType(name = "MD_ServiceIdentification_Type", propOrder = {  // ISO 19139 still use the old prefix.
    "serviceType",
    "serviceTypeVersions",
/// "accessProperties",
    "coupledResources",
    "couplingType",
/// "operatedDatasets",
/// "profiles",
/// "serviceStandards",
    "containsOperations",
    "operatesOn",
/// "containsChain"
})
@XmlRootElement(name = "SV_ServiceIdentification", namespace = Namespaces.SRV)
public class DefaultServiceIdentification extends AbstractIdentification implements ServiceIdentification {
    /**
     * Serial number for compatibility with different versions.
     */
    private static final long serialVersionUID = 7700836694236616300L;

    /**
     * A service type name.
     */
    private GenericName serviceType;

    /**
     * The version of the service, supports searching based on the version of serviceType.
     */
    private Collection<String> serviceTypeVersions;

    /**
     * Information about the availability of the service.
     */
    private StandardOrderProcess accessProperties;

    /**
     * Type of coupling between service and associated data (if exist).
     */
    private CodeList<?> couplingType;

    /**
     * Further description of the data coupling in the case of tightly coupled services.
     */
    private Collection<DefaultCoupledResource> coupledResources;

    /**
     * References to the resource on which the service operates.
     */
    private Collection<Citation> operatedDatasets;

    /**
     * Profiles to which the service adheres.
     */
    private Collection<Citation> profiles;

    /**
     * Standards to which the service adheres.
     */
    private Collection<Citation> serviceStandards;

    /**
     * Information about the operations that comprise the service.
     */
    private Collection<DefaultOperationMetadata> containsOperations;

    /**
     * Information on the resources that the service operates on.
     */
    private Collection<DataIdentification> operatesOn;

    /**
     * Information about the chain applied by the service.
     */
    private Collection<DefaultOperationChainMetadata> containsChain;

    /**
     * Constructs an initially empty service identification.
     */
    public DefaultServiceIdentification() {
    }

    /**
     * Constructs a service identification initialized to the specified values.
     *
     * @param serviceType  service type name.
     * @param citation     citation data for the resource(s).
     * @param abstracts    brief narrative summary of the content of the resource(s).
     */
    public DefaultServiceIdentification(final GenericName  serviceType,
                                        final Citation     citation,
                                        final CharSequence abstracts)
    {
        super(citation, abstracts);
        this.serviceType = serviceType;
    }

    /**
     * Constructs a new instance initialized with the values from the specified metadata object.
     * This is a <cite>shallow</cite> copy constructor, since the other metadata contained in the
     * given object are not recursively copied.
     *
     * @param  object  the metadata to copy values from, or {@code null} if none.
     *
     * @see #castOrCopy(ServiceIdentification)
     */
    public DefaultServiceIdentification(final ServiceIdentification object) {
        super(object);
        if (object instanceof DefaultServiceIdentification) {
            final DefaultServiceIdentification c = (DefaultServiceIdentification) object;
            serviceType         = c.getServiceType();
            serviceTypeVersions = copyCollection(c.getServiceTypeVersions(), String.class);
            accessProperties    = c.getAccessProperties();
            couplingType        = c.getCouplingType();
            coupledResources    = copyCollection(c.getCoupledResources(), DefaultCoupledResource.class);
            operatedDatasets    = copyCollection(c.getOperatedDatasets(), Citation.class);
            profiles            = copyCollection(c.getProfiles(), Citation.class);
            serviceStandards    = copyCollection(c.getServiceStandards(), Citation.class);
            containsOperations  = copyCollection(c.getContainsOperations(), DefaultOperationMetadata.class);
            operatesOn          = copyCollection(c.getOperatesOn(), DataIdentification.class);
            containsChain       = copyCollection(c.getContainsChain(), DefaultOperationChainMetadata.class);
        }
    }

    /**
     * Returns a SIS metadata implementation with the values of the given arbitrary implementation.
     * This method performs the first applicable action in the following choices:
     *
     * <ul>
     *   <li>If the given object is {@code null}, then this method returns {@code null}.</li>
     *   <li>Otherwise if the given object is already an instance of
     *       {@code DefaultServiceIdentification}, then it is returned unchanged.</li>
     *   <li>Otherwise a new {@code DefaultServiceIdentification} instance is created using the
     *       {@linkplain #DefaultServiceIdentification(ServiceIdentification) copy constructor}
     *       and returned. Note that this is a <cite>shallow</cite> copy operation, since the other
     *       metadata contained in the given object are not recursively copied.</li>
     * </ul>
     *
     * @param  object  the object to get as a SIS implementation, or {@code null} if none.
     * @return a SIS implementation containing the values of the given object (may be the
     *         given object itself), or {@code null} if the argument was null.
     */
    public static DefaultServiceIdentification castOrCopy(final ServiceIdentification object) {
        if (object == null || object instanceof DefaultServiceIdentification) {
            return (DefaultServiceIdentification) object;
        }
        return new DefaultServiceIdentification(object);
    }

    /**
     * Returns a service type name.
     *
     * <div class="note"><b>Examples:</b> "discovery", "view", "download", "transformation", or "invoke"</div>
     *
     * @return a service type name.
     */
    @XmlElement(name = "serviceType", namespace = Namespaces.SRV, required = true)
    @UML(identifier="serviceType", obligation=MANDATORY, specification=ISO_19115)
    public GenericName getServiceType() {
        return serviceType;
    }

    /**
     * Sets the service type name.
     *
     * @param  newValue  the new service type name.
     */
    public void setServiceType(final GenericName newValue) {
        checkWritePermission();
        serviceType = newValue;
    }

    /**
     * Returns the versions of the service.
     *
     * @return the versions of the service.
     */
    @XmlElement(name = "serviceTypeVersion", namespace = Namespaces.SRV)
    @UML(identifier="serviceTypeVersion", obligation=OPTIONAL, specification=ISO_19115)
    public Collection<String> getServiceTypeVersions() {
        return serviceTypeVersions = nonNullCollection(serviceTypeVersions, String.class);
    }

    /**
     * Sets the versions of the service.
     *
     * @param  newValues  the new versions of the service.
     */
    public void setServiceTypeVersions(final Collection<? extends String> newValues) {
        serviceTypeVersions = writeCollection(newValues, serviceTypeVersions, String.class);
    }

    /**
     * Returns information about the availability of the service.
     *
     * @return information about the availability of the service, or {@code null} if none.
     *
     * @since 0.5
     */
/// @XmlElement(name = "accessProperties", namespace = Namespaces.SRV)
    @UML(identifier="accessProperties", obligation=OPTIONAL, specification=ISO_19115)
    public StandardOrderProcess getAccessProperties() {
        return accessProperties;

    }

    /**
     * Sets information about the availability of the service.
     *
     * @param  newValue  the new information about the availability of the service.
     *
     * @since 0.5
     */
    public void setAccessProperties(final StandardOrderProcess newValue) {
        checkWritePermission();
        accessProperties = newValue;
    }

    /**
     * Returns type of coupling between service and associated data (if exist).
     *
<<<<<<< HEAD
     * <div class="warning"><b>Upcoming API change — specialization</b><br>
     * The return type will be changed to the {@code CouplingType} code list
     * when GeoAPI will provide it (tentatively in GeoAPI 3.1).
     * </div>
     *
     * @return Type of coupling between service and associated data, or {@code null} if none.
=======
     * @return type of coupling between service and associated data, or {@code null} if none.
>>>>>>> c16f4795
     */
    @XmlJavaTypeAdapter(SV_CouplingType.class)
    @XmlElement(name = "couplingType", namespace = Namespaces.SRV)
    @UML(identifier="couplingType", obligation=CONDITIONAL, specification=ISO_19115)
    public CodeList<?> getCouplingType() {
        return couplingType;
    }

    /**
     * Sets the type of coupling between service and associated data.
     *
<<<<<<< HEAD
     * <div class="warning"><b>Upcoming API change — specialization</b><br>
     * The argument type will be changed to the {@code CouplingType} code list when GeoAPI will provide it
     * (tentatively in GeoAPI 3.1). In the meantime, users can define their own code list class as below:
     *
     * {@preformat java
     *   final class UnsupportedCodeList extends CodeList<UnsupportedCodeList> {
     *       private static final List<UnsupportedCodeList> VALUES = new ArrayList<UnsupportedCodeList>();
     *
     *       // Need to declare at least one code list element.
     *       public static final UnsupportedCodeList MY_CODE_LIST = new UnsupportedCodeList("MY_CODE_LIST");
     *
     *       private UnsupportedCodeList(String name) {
     *           super(name, VALUES);
     *       }
     *
     *       public static UnsupportedCodeList valueOf(String code) {
     *           return valueOf(UnsupportedCodeList.class, code);
     *       }
     *
     *       &#64;Override
     *       public UnsupportedCodeList[] family() {
     *           synchronized (VALUES) {
     *               return VALUES.toArray(new UnsupportedCodeList[VALUES.size()]);
     *           }
     *       }
     *   }
     * }
     * </div>
     *
     * @param newValue The new type of coupling between service and associated data.
=======
     * @param  newValue  the new type of coupling between service and associated data.
>>>>>>> c16f4795
     */
    public void setCouplingType(final CodeList<?> newValue) {
        checkWritePermission();
        couplingType = newValue;
    }

    /**
     * Returns further description(s) of the data coupling in the case of tightly coupled services.
     *
<<<<<<< HEAD
     * <div class="warning"><b>Upcoming API change — generalization</b><br>
     * The element type will be changed to the {@code CoupledResource} interface
     * when GeoAPI will provide it (tentatively in GeoAPI 3.1).
     * </div>
     *
     * @return Further description(s) of the data coupling in the case of tightly coupled services.
=======
     * @return further description(s) of the data coupling in the case of tightly coupled services.
>>>>>>> c16f4795
     */
    @XmlElement(name = "coupledResource", namespace = Namespaces.SRV)
    @UML(identifier="coupledResource", obligation=CONDITIONAL, specification=ISO_19115)
    public Collection<DefaultCoupledResource> getCoupledResources() {
        return coupledResources = nonNullCollection(coupledResources, DefaultCoupledResource.class);
    }

    /**
     * Sets further description(s) of the data coupling in the case of tightly coupled services.
     *
<<<<<<< HEAD
     * <div class="warning"><b>Upcoming API change — generalization</b><br>
     * The element type will be changed to the {@code CoupledResource} interface
     * when GeoAPI will provide it (tentatively in GeoAPI 3.1).
     * </div>
     *
     * @param newValues The new further description(s) of the data coupling.
=======
     * @param  newValues  the new further description(s) of the data coupling.
>>>>>>> c16f4795
     */
    public void setCoupledResources(final Collection<? extends DefaultCoupledResource> newValues) {
        coupledResources = writeCollection(newValues, coupledResources, DefaultCoupledResource.class);
    }

    /**
     * Returns the reference(s) to the resource on which the service operates.
     *
     * @return reference(s) to the resource on which the service operates.
     *
     * @since 0.5
     */
/// @XmlElement(name = "operatedDataset", namespace = Namespaces.SRV)
    @UML(identifier="operatedDataset", obligation=OPTIONAL, specification=ISO_19115)
    public Collection<Citation> getOperatedDatasets() {
        return operatedDatasets = nonNullCollection(operatedDatasets, Citation.class);
    }

    /**
     * Sets the reference(s) to the resource on which the service operates.
     *
     * @param  newValues  the new reference(s) to the resource on which the service operates.
     *
     * @since 0.5
     */
    public void setOperatedDatasets(final Collection<? extends Citation> newValues) {
        operatedDatasets = writeCollection(newValues, operatedDatasets, Citation.class);
    }

    /**
     * Returns the profile(s) to which the service adheres.
     *
     * @return profile(s) to which the service adheres.
     *
     * @since 0.5
     */
/// @XmlElement(name = "profile", namespace = Namespaces.SRV)
    @UML(identifier="profile", obligation=OPTIONAL, specification=ISO_19115)
    public Collection<Citation> getProfiles() {
        return profiles = nonNullCollection(profiles, Citation.class);
    }

    /**
     * Sets the profile(s) to which the service adheres.
     *
     * @param  newValues  the new profile(s) to which the service adheres.
     */
    public void setProfiles(final Collection<? extends Citation> newValues) {
        profiles = writeCollection(newValues, profiles, Citation.class);
    }

    /**
     * Returns the standard(s) to which the service adheres.
     *
     * @return standard(s) to which the service adheres.
     *
     * @since 0.5
     */
/// @XmlElement(name = "serviceStandard", namespace = Namespaces.SRV)
    @UML(identifier="serviceStandard", obligation=OPTIONAL, specification=ISO_19115)
    public Collection<Citation> getServiceStandards() {
        return serviceStandards = nonNullCollection(serviceStandards, Citation.class);
    }

    /**
     * Sets the standard(s) to which the service adheres.
     *
     * @param  newValues  the new standard(s) to which the service adheres.
     *
     * @since 0.5
     */
    public void setServiceStandards(final Collection<? extends Citation> newValues) {
        serviceStandards = writeCollection(newValues, serviceStandards, Citation.class);
    }

    /**
     * Provides information about the operations that comprise the service.
     *
<<<<<<< HEAD
     * <div class="warning"><b>Upcoming API change — generalization</b><br>
     * The element type will be changed to the {@code OperationMetadata} interface
     * when GeoAPI will provide it (tentatively in GeoAPI 3.1).
     * </div>
     *
     * @return Information about the operations that comprise the service.
=======
     * @return information about the operations that comprise the service.
>>>>>>> c16f4795
     */
    @XmlElement(name = "containsOperations", namespace = Namespaces.SRV)
    @UML(identifier="containsOperations", obligation=OPTIONAL, specification=ISO_19115)
    public Collection<DefaultOperationMetadata> getContainsOperations() {
        return containsOperations = nonNullCollection(containsOperations, DefaultOperationMetadata.class);
    }

    /**
     * Sets information(s) about the operations that comprise the service.
     *
<<<<<<< HEAD
     * <div class="warning"><b>Upcoming API change — generalization</b><br>
     * The element type will be changed to the {@code OperationMetadata} interface
     * when GeoAPI will provide it (tentatively in GeoAPI 3.1).
     * </div>
     *
     * @param newValues The new information(s) about the operations that comprise the service.
=======
     * @param  newValues  the new information(s) about the operations that comprise the service.
>>>>>>> c16f4795
     */
    public void setContainsOperations(final Collection<? extends DefaultOperationMetadata> newValues) {
        containsOperations = writeCollection(newValues, containsOperations, DefaultOperationMetadata.class);
    }

    /**
     * Provides information on the resources that the service operates on.
     *
     * @return information on the resources that the service operates on.
     */
    @XmlElement(name = "operatesOn", namespace = Namespaces.SRV)
    @UML(identifier="operatesOn", obligation=OPTIONAL, specification=ISO_19115)
    public Collection<DataIdentification> getOperatesOn() {
        return operatesOn = nonNullCollection(operatesOn, DataIdentification.class);
    }

    /**
     * Sets the information on the resources that the service operates on.
     *
     * @param  newValues  the new information on the resources that the service operates on.
     */
    public void setOperatesOn(final Collection<? extends DataIdentification> newValues) {
        operatesOn = writeCollection(newValues, operatesOn, DataIdentification.class);
    }

    /**
     * Provides information about the chain applied by the service.
     *
<<<<<<< HEAD
     * <div class="warning"><b>Upcoming API change — generalization</b><br>
     * The element type will be changed to the {@code OperationChainMetadata} interface
     * when GeoAPI will provide it (tentatively in GeoAPI 3.1).
     * </div>
     *
     * @return Information about the chain applied by the service.
=======
     * @return information about the chain applied by the service.
>>>>>>> c16f4795
     *
     * @since 0.5
     */
/// @XmlElement(name = "containsChain", namespace = Namespaces.SRV)
    @UML(identifier="containsChain", obligation=OPTIONAL, specification=ISO_19115)
    public Collection<DefaultOperationChainMetadata> getContainsChain() {
        return containsChain = nonNullCollection(containsChain, DefaultOperationChainMetadata.class);
    }

    /**
     * Sets the information about the chain applied by the service.
     *
<<<<<<< HEAD
     * <div class="warning"><b>Upcoming API change — generalization</b><br>
     * The element type will be changed to the {@code OperationChainMetadata} interface
     * when GeoAPI will provide it (tentatively in GeoAPI 3.1).
     * </div>
     *
     * @param newValues The new information about the chain applied by the service.
=======
     * @param  newValues  the new information about the chain applied by the service.
>>>>>>> c16f4795
     *
     * @since 0.5
     */
    public void setContainsChain(final Collection<? extends DefaultOperationChainMetadata>  newValues) {
        containsChain = writeCollection(newValues, containsChain, DefaultOperationChainMetadata.class);
    }




    //////////////////////////////////////////////////////////////////////////////////////////////////
    ////////                                                                                  ////////
    ////////                               XML support with JAXB                              ////////
    ////////                                                                                  ////////
    ////////        The following methods are invoked by JAXB using reflection (even if       ////////
    ////////        they are private) or are helpers for other methods invoked by JAXB.       ////////
    ////////        Those methods can be safely removed if Geographic Markup Language         ////////
    ////////        (GML) support is not needed.                                              ////////
    ////////                                                                                  ////////
    //////////////////////////////////////////////////////////////////////////////////////////////////

    /**
     * Invoked after JAXB has unmarshalled this object.
     */
    private void afterUnmarshal(Unmarshaller unmarshaller, Object parent) {
        if (containsOperations != null && coupledResources != null) {
            OperationName.resolve(containsOperations, coupledResources);
        }
    }
}<|MERGE_RESOLUTION|>--- conflicted
+++ resolved
@@ -280,16 +280,12 @@
     /**
      * Returns type of coupling between service and associated data (if exist).
      *
-<<<<<<< HEAD
      * <div class="warning"><b>Upcoming API change — specialization</b><br>
      * The return type will be changed to the {@code CouplingType} code list
      * when GeoAPI will provide it (tentatively in GeoAPI 3.1).
      * </div>
      *
-     * @return Type of coupling between service and associated data, or {@code null} if none.
-=======
      * @return type of coupling between service and associated data, or {@code null} if none.
->>>>>>> c16f4795
      */
     @XmlJavaTypeAdapter(SV_CouplingType.class)
     @XmlElement(name = "couplingType", namespace = Namespaces.SRV)
@@ -301,7 +297,6 @@
     /**
      * Sets the type of coupling between service and associated data.
      *
-<<<<<<< HEAD
      * <div class="warning"><b>Upcoming API change — specialization</b><br>
      * The argument type will be changed to the {@code CouplingType} code list when GeoAPI will provide it
      * (tentatively in GeoAPI 3.1). In the meantime, users can define their own code list class as below:
@@ -331,10 +326,7 @@
      * }
      * </div>
      *
-     * @param newValue The new type of coupling between service and associated data.
-=======
      * @param  newValue  the new type of coupling between service and associated data.
->>>>>>> c16f4795
      */
     public void setCouplingType(final CodeList<?> newValue) {
         checkWritePermission();
@@ -344,16 +336,12 @@
     /**
      * Returns further description(s) of the data coupling in the case of tightly coupled services.
      *
-<<<<<<< HEAD
      * <div class="warning"><b>Upcoming API change — generalization</b><br>
      * The element type will be changed to the {@code CoupledResource} interface
      * when GeoAPI will provide it (tentatively in GeoAPI 3.1).
      * </div>
      *
-     * @return Further description(s) of the data coupling in the case of tightly coupled services.
-=======
      * @return further description(s) of the data coupling in the case of tightly coupled services.
->>>>>>> c16f4795
      */
     @XmlElement(name = "coupledResource", namespace = Namespaces.SRV)
     @UML(identifier="coupledResource", obligation=CONDITIONAL, specification=ISO_19115)
@@ -364,16 +352,12 @@
     /**
      * Sets further description(s) of the data coupling in the case of tightly coupled services.
      *
-<<<<<<< HEAD
      * <div class="warning"><b>Upcoming API change — generalization</b><br>
      * The element type will be changed to the {@code CoupledResource} interface
      * when GeoAPI will provide it (tentatively in GeoAPI 3.1).
      * </div>
      *
-     * @param newValues The new further description(s) of the data coupling.
-=======
      * @param  newValues  the new further description(s) of the data coupling.
->>>>>>> c16f4795
      */
     public void setCoupledResources(final Collection<? extends DefaultCoupledResource> newValues) {
         coupledResources = writeCollection(newValues, coupledResources, DefaultCoupledResource.class);
@@ -452,16 +436,12 @@
     /**
      * Provides information about the operations that comprise the service.
      *
-<<<<<<< HEAD
      * <div class="warning"><b>Upcoming API change — generalization</b><br>
      * The element type will be changed to the {@code OperationMetadata} interface
      * when GeoAPI will provide it (tentatively in GeoAPI 3.1).
      * </div>
      *
-     * @return Information about the operations that comprise the service.
-=======
      * @return information about the operations that comprise the service.
->>>>>>> c16f4795
      */
     @XmlElement(name = "containsOperations", namespace = Namespaces.SRV)
     @UML(identifier="containsOperations", obligation=OPTIONAL, specification=ISO_19115)
@@ -472,16 +452,12 @@
     /**
      * Sets information(s) about the operations that comprise the service.
      *
-<<<<<<< HEAD
      * <div class="warning"><b>Upcoming API change — generalization</b><br>
      * The element type will be changed to the {@code OperationMetadata} interface
      * when GeoAPI will provide it (tentatively in GeoAPI 3.1).
      * </div>
      *
-     * @param newValues The new information(s) about the operations that comprise the service.
-=======
      * @param  newValues  the new information(s) about the operations that comprise the service.
->>>>>>> c16f4795
      */
     public void setContainsOperations(final Collection<? extends DefaultOperationMetadata> newValues) {
         containsOperations = writeCollection(newValues, containsOperations, DefaultOperationMetadata.class);
@@ -510,16 +486,12 @@
     /**
      * Provides information about the chain applied by the service.
      *
-<<<<<<< HEAD
      * <div class="warning"><b>Upcoming API change — generalization</b><br>
      * The element type will be changed to the {@code OperationChainMetadata} interface
      * when GeoAPI will provide it (tentatively in GeoAPI 3.1).
      * </div>
      *
-     * @return Information about the chain applied by the service.
-=======
      * @return information about the chain applied by the service.
->>>>>>> c16f4795
      *
      * @since 0.5
      */
@@ -532,16 +504,12 @@
     /**
      * Sets the information about the chain applied by the service.
      *
-<<<<<<< HEAD
      * <div class="warning"><b>Upcoming API change — generalization</b><br>
      * The element type will be changed to the {@code OperationChainMetadata} interface
      * when GeoAPI will provide it (tentatively in GeoAPI 3.1).
      * </div>
      *
-     * @param newValues The new information about the chain applied by the service.
-=======
      * @param  newValues  the new information about the chain applied by the service.
->>>>>>> c16f4795
      *
      * @since 0.5
      */
