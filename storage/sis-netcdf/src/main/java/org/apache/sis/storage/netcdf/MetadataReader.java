/*
 * Licensed to the Apache Software Foundation (ASF) under one or more
 * contributor license agreements.  See the NOTICE file distributed with
 * this work for additional information regarding copyright ownership.
 * The ASF licenses this file to You under the Apache License, Version 2.0
 * (the "License"); you may not use this file except in compliance with
 * the License.  You may obtain a copy of the License at
 *
 *     http://www.apache.org/licenses/LICENSE-2.0
 *
 * Unless required by applicable law or agreed to in writing, software
 * distributed under the License is distributed on an "AS IS" BASIS,
 * WITHOUT WARRANTIES OR CONDITIONS OF ANY KIND, either express or implied.
 * See the License for the specific language governing permissions and
 * limitations under the License.
 */
package org.apache.sis.storage.netcdf;

import java.net.URI;
import java.net.URISyntaxException;
import java.util.Date;
import java.util.List;
import java.util.Set;
import java.util.LinkedHashSet;
import java.util.Map;
import java.util.HashMap;
import java.util.Arrays;
import java.util.ArrayList;
import java.util.Collection;
import java.util.Collections;
import java.io.IOException;
import javax.measure.Unit;
import javax.measure.UnitConverter;
import javax.measure.IncommensurableException;
import javax.measure.format.ParserException;

import org.opengis.util.CodeList;
import org.opengis.util.NameFactory;
import org.opengis.util.InternationalString;
import org.opengis.metadata.Metadata;
import org.opengis.metadata.Identifier;
import org.opengis.metadata.spatial.*;
import org.opengis.metadata.content.*;
import org.opengis.metadata.citation.*;
import org.opengis.metadata.identification.*;
import org.opengis.metadata.maintenance.ScopeCode;
import org.opengis.metadata.constraint.Restriction;
import org.opengis.referencing.cs.AxisDirection;
import org.opengis.referencing.crs.VerticalCRS;

import org.apache.sis.util.iso.Types;
import org.apache.sis.util.iso.DefaultNameFactory;
import org.apache.sis.util.logging.WarningListeners;
import org.apache.sis.storage.DataStore;
import org.apache.sis.storage.DataStoreException;
import org.apache.sis.metadata.iso.DefaultMetadata;
import org.apache.sis.metadata.iso.citation.*;
import org.apache.sis.metadata.iso.identification.*;
import org.apache.sis.metadata.sql.MetadataStoreException;
import org.apache.sis.internal.netcdf.Axis;
import org.apache.sis.internal.netcdf.Decoder;
import org.apache.sis.internal.netcdf.Variable;
import org.apache.sis.internal.netcdf.GridGeometry;
import org.apache.sis.internal.storage.io.IOUtilities;
import org.apache.sis.internal.storage.MetadataBuilder;
import org.apache.sis.internal.storage.wkt.StoreFormat;
import org.apache.sis.internal.util.CollectionsExt;
import org.apache.sis.util.resources.Errors;
import org.apache.sis.util.CharSequences;
import org.apache.sis.measure.Units;

// The following dependency is used only for static final String constants.
// Consequently the compiled class files should not have this dependency.
import ucar.nc2.constants.ACDD;
import ucar.nc2.constants.CDM;
import ucar.nc2.constants.CF;

import static java.util.Collections.singleton;
import static org.apache.sis.storage.netcdf.AttributeNames.*;


/**
 * Mapping from netCDF metadata to ISO 19115-2 metadata. The {@link String} constants declared in
 * the {@linkplain AttributeNames parent class} are the name of attributes examined by this class.
 * The current implementation searches the attribute values in the following places, in that order:
 *
 * <ol>
 *   <li>{@code "NCISOMetadata"} group</li>
 *   <li>{@code "CFMetadata"} group</li>
 *   <li>Global attributes</li>
 *   <li>{@code "THREDDSMetadata"} group</li>
 * </ol>
 *
 * The {@code "CFMetadata"} group has precedence over the global attributes because the
 * {@linkplain AttributeNames#LONGITUDE longitude} and {@linkplain AttributeNames#LATITUDE latitude}
 * resolutions are often more accurate in that group.
 *
 * <div class="section">Known limitations</div>
 * <ul>
 *   <li>{@code "degrees_west"} and {@code "degrees_south"} units not correctly handled.</li>
 *   <li>Units of measurement not yet declared in the {@link Band} elements.</li>
 *   <li>{@link AttributeNames#FLAG_VALUES} and {@link AttributeNames#FLAG_MASKS}
 *       not yet included in the {@link RangeElementDescription} elements.</li>
 *   <li>Services (WMS, WCS, OPeNDAP, THREDDS) <i>etc.</i>) and transfer options not yet declared.</li>
 * </ul>
 *
 * @author  Martin Desruisseaux (Geomatys)
 * @author  Thi Phuong Hao Nguyen (VNSC)
 * @version 1.0
 * @since   0.3
 * @module
 */
final class MetadataReader extends MetadataBuilder {
    /**
     * Whether the reader should include experimental fields.
     * They are fields for which we are unsure of the proper ISO 19115 location.
     */
    private static final boolean EXPERIMENTAL = true;

    /**
     * Names of groups where to search for metadata, in precedence order.
     * The {@code null} value stands for global attributes.
     *
     * <p>REMINDER: if modified, update class javadoc too.</p>
     */
    private static final String[] SEARCH_PATH = {"NCISOMetadata", "CFMetadata", null, "THREDDSMetadata"};

    /**
     * Names of global attributes identifying services.
     */
    private static final String[] SERVICES = {"wms_service", "wcs_service"};

    /**
     * The character to use as a separator in comma-separated list. This separator is used for parsing the
     * {@link AttributeNames#KEYWORDS} attribute value for instance.
     */
    private static final char SEPARATOR = ',';

    /**
     * The character to use for quoting strings in a comma-separated list. Quoted strings may contain comma.
     *
     * <div class="note"><b>Example:</b>
     * John Doe, Jane Lee, "L J Smith, Jr."
     * </div>
     */
    private static final char QUOTE = '"';

    /**
     * The vertical coordinate reference system to be given to the object created by {@link #addExtent()}.
     *
     * @todo Should be set to {@code CommonCRS.MEAN_SEA_LEVEL}.
     */
    private static final VerticalCRS VERTICAL_CRS = null;

    /**
     * The source of netCDF attributes from which to infer ISO metadata.
     * This source is set at construction time.
     *
     * <p>This {@code MetadataReader} class does <strong>not</strong> close this source.
     * Closing this source after usage is the user responsibility.</p>
     */
    private final Decoder decoder;

    /**
     * The actual search path, as a subset of {@link #SEARCH_PATH} with only the name of the groups
     * which have been found in the NeCDF file.
     */
    private final String[] searchPath;

    /**
<<<<<<< HEAD
     * The name factory, created when first needed.
     *
     * The type is {@link NameFactory} on the JDK6 branch. However we have to force the SIS
     * implementation on the GeoAPI 3.0 branch because the older interface is missing a method.
     */
    private transient DefaultNameFactory nameFactory;

    /**
=======
>>>>>>> eaaec692
     * The contact, used at metadata creation time for avoiding to construct identical objects
     * more than once.
     *
     * <p>The point of contact is stored in the two following places. The semantic of those two
     * contacts is not strictly identical, but the distinction is not used in netCDF file:</p>
     *
     * <ul>
     *   <li>{@link DefaultMetadata#getContacts()}</li>
     *   <li>{@link DefaultDataIdentification#getPointOfContacts()}</li>
     * </ul>
     *
     * An object very similar is used as the creator. The point of contact and the creator
     * are often identical except for their role attribute.
     */
    private transient ResponsibleParty pointOfContact;

    /**
     * Creates a new <cite>netCDF to ISO</cite> mapper for the given source.
     *
     * @param  decoder  the source of netCDF attributes.
     */
    MetadataReader(final Decoder decoder) {
        this.decoder = decoder;
        decoder.setSearchPath(SEARCH_PATH);
        searchPath = decoder.getSearchPath();
    }

    /**
     * Invoked when a non-fatal exception occurred while reading metadata.
     * This method sends a record to the registered listeners if any,
     * or logs the record otherwise.
     */
    private void warning(final Exception e) {
        decoder.listeners.warning(null, e);
    }

    /**
     * Logs a warning using the localized error resource bundle for the locale given by
     * {@link WarningListeners#getLocale()}.
     *
     * @param  key  one of {@link Errors.Keys} values.
     */
    private void warning(final short key, final Object p1, final Object p2, final Exception e) {
        final WarningListeners<DataStore> listeners = decoder.listeners;
        listeners.warning(Errors.getResources(listeners.getLocale()).getString(key, p1, p2), e);
    }

    /**
     * Splits comma-separated values. Leading and trailing spaces are removed for each item
     * unless the item is between double quotes. Empty strings are ignored unless between double quotes.
     * If a value begin with double quotes, all content will be copied verbatim until the closing double quote.
     * A double quote is considered as a closing double quote if just before a comma separator (ignoring spaces).
     */
    static List<String> split(final String value) {
        if (value == null) {
            return Collections.emptyList();
        }
        final List<String> items = new ArrayList<>();
        int start = 0;      // Index of the first character of the next item to add in the list.
        int end;            // Index after the last character of the next item to add in the list.
        int next;           // Index of the next separator (comma) after 'end'.
        final int length = CharSequences.skipTrailingWhitespaces(value, 0, value.length());
split:  while ((start = CharSequences.skipLeadingWhitespaces(value, start, length)) < length) {
            if (value.charAt(start) == QUOTE) {
                next = ++start;                                 // Skip the quote character.
                do {
                    end = value.indexOf(QUOTE, next);           // End of quoted text, may have comma separator before.
                    if (end < 0) break split;
                    next = CharSequences.skipLeadingWhitespaces(value, end+1, length);
                } while (next < length && value.charAt(next) != SEPARATOR);
            } else {
                next = value.indexOf(SEPARATOR, start);         // Unquoted text - comma is the item separator.
                if (next < 0) break;
                end = CharSequences.skipTrailingWhitespaces(value, start, next);
            }
            if (start != end) {
                items.add(value.substring(start, end));
            }
            start = next+1;
        }
        if (start < length) {
            items.add(value.substring(start, length));
        }
        return items;
    }

    /**
     * Trims the leading and trailing spaces of the given string.
     * If the string is null, empty or contains only spaces, then this method returns {@code null}.
     */
    private static String trim(String value) {
        if (value != null) {
            value = value.trim();
            if (value.isEmpty()) {
                value = null;
            }
        }
        return value;
    }

    /**
     * Reads the attribute value for the given name, then trims the leading and trailing spaces.
     * If the value is null, empty or contains only spaces, then this method returns {@code null}.
     */
    private String stringValue(final String name) {
        return trim(decoder.stringValue(name));
    }

    /**
     * Reads the numeric value for the given value, or returns {@code NaN} if none.
     */
    private double numericValue(final String name) {
        final Number v = decoder.numericValue(name);
        return (v != null) ? v.doubleValue() : Double.NaN;
    }

    /**
     * Returns the enumeration constant for the given name, or {@code null} if the given name is not recognized.
     * In the later case, this method emits a warning.
     */
    private <T extends Enum<T>> T forEnumName(final Class<T> enumType, final String name) {
        final T code = Types.forEnumName(enumType, name);
        if (code == null && name != null) {
            warning(Errors.Keys.UnknownEnumValue_2, enumType, name, null);
        }
        return code;
    }

    /**
     * Returns the code value for the given name, or {@code null} if the given name is not recognized.
     * In the later case, this method emits a warning.
     */
    private <T extends CodeList<T>> T forCodeName(final Class<T> codeType, final String name) {
        final T code = Types.forCodeName(codeType, name, false);
        if (code == null && name != null) {
            /*
             * CodeLists are not enums, but using the error message for enums is not completly wrong since
             * if we did not allowed CodeList to create new elements, then we are using it like an enum.
             */
            warning(Errors.Keys.UnknownEnumValue_2, codeType, name, null);
        }
        return code;
    }

    /**
     * Adds the given element in the given collection if the element is non-null.
     * If the element is non-null and the collection is null, a new collection is
     * created. The given collection, or the new collection if it has been created,
     * is returned.
     */
    private static <T> Set<T> addIfNonNull(Set<T> collection, final T element) {
        if (element != null) {
            if (collection == null) {
                collection = new LinkedHashSet<>(4);
            }
            collection.add(element);
        }
        return collection;
    }

    /**
     * Returns {@code true} if the given netCDF attribute is either null or equals to the
     * string value of the given metadata value.
     *
     * @param metadata  The value stored in the metadata object.
     * @param attribute The value parsed from the netCDF file.
     */
    private static boolean canShare(final CharSequence metadata, final String attribute) {
        return (attribute == null) || (metadata != null && metadata.toString().equals(attribute));
    }

    /**
     * Returns {@code true} if the given netCDF attribute is either null or equals to one
     * of the values in the given collection.
     *
     * @param  metadata   the value stored in the metadata object.
     * @param  attribute  the value parsed from the netCDF file.
     */
    private static boolean canShare(final Collection<String> metadata, final String attribute) {
        return (attribute == null) || metadata.contains(attribute);
    }

    /**
     * Returns {@code true} if the given URL is null, or if the given resource contains that URL.
     *
     * @param  resource  the value stored in the metadata object.
     * @param  url       the value parsed from the netCDF file.
     */
    private static boolean canShare(final OnlineResource resource, final String url) {
        return (url == null) || (resource != null && canShare(resource.getLinkage().toString(), url));
    }

    /**
     * Returns {@code true} if the given email is null, or if the given address contains that email.
     *
     * @param  address  the value stored in the metadata object.
     * @param  email    the value parsed from the netCDF file.
     */
    private static boolean canShare(final Address address, final String email) {
        return (email == null) || (address != null && canShare(address.getElectronicMailAddresses(), email));
    }

    /**
     * Creates a URI form the given path, or returns {@code null} if the given URL is null or can not be parsed.
     * In the later case, a warning will be emitted.
     */
    private URI createURI(final String url) {
        if (url != null) try {
            return new URI(url);
        } catch (URISyntaxException e) {
            warning(e);
        }
        return null;
    }

    /**
     * Creates an {@code OnlineResource} element if the given URL is not null. Since ISO 19115
     * declares the URL as a mandatory attribute, this method will ignore all other attributes
     * if the given URL is null.
     *
     * @param  url   the URL (mandatory - if {@code null}, no resource will be created).
     * @return the online resource, or {@code null} if the URL was null.
     */
    private OnlineResource createOnlineResource(final String url) {
        final URI uri = createURI(url);
        if (uri == null) {
            return null;
        }
        final DefaultOnlineResource resource = new DefaultOnlineResource(uri);
        final String protocol = uri.getScheme();
        resource.setProtocol(protocol);
        if ("http".equalsIgnoreCase(protocol) || "https".equalsIgnoreCase(protocol)) {
            resource.setApplicationProfile("web browser");
        }
        resource.setFunction(OnLineFunction.INFORMATION);
        return resource;
    }

    /**
     * Creates an {@code Address} element if at least one of the given attributes is non-null.
     */
    private static Address createAddress(final String email) {
        if (email != null) {
            final DefaultAddress address = new DefaultAddress();
            address.setElectronicMailAddresses(singleton(email));
            return address;
        }
        return null;
    }

    /**
     * Creates a {@code Contact} element if at least one of the given attributes is non-null.
     */
    private static Contact createContact(final Address address, final OnlineResource url) {
        if (address != null || url != null) {
            final DefaultContact contact = new DefaultContact();
            if (address != null) contact.setAddresses(singleton(address));
            if (url     != null) contact.setOnlineResources(singleton(url));
            return contact;
        }
        return null;
    }

    /**
     * Creates a {@code Responsibility} element if at least one of the name, email or URL attributes is defined.
     * For more consistent results, the caller should restrict the {@linkplain Decoder#setSearchPath search path}
     * to a single group before invoking this method.
     *
     * <p>Implementation note: this method tries to reuse the existing {@link #pointOfContact} instance,
     * or part of it, if it is suitable.</p>
     *
     * @param  keys              the group of attribute names to use for fetching the values.
     * @param  isPointOfContact  {@code true} if this responsible party is the "main" one. This will force the
     *         role to {@link Role#POINT_OF_CONTACT} and enable the use of {@code "institution"} attribute as
     *         a fallback if there is no value for {@link Responsible#INSTITUTION}.
     * @return the responsible party, or {@code null} if none.
     *
     * @see AttributeNames#CREATOR
     * @see AttributeNames#CONTRIBUTOR
     * @see AttributeNames#PUBLISHER
     */
    private ResponsibleParty createResponsibleParty(final Responsible keys, final boolean isPointOfContact) {
        String individualName   = stringValue(keys.NAME);
        String organisationName = stringValue(keys.INSTITUTION);
        final String email      = stringValue(keys.EMAIL);
        final String url        = stringValue(keys.URL);
        if (organisationName == null && isPointOfContact) {
            organisationName = stringValue("institution");
        }
        if (individualName == null && organisationName == null && email == null && url == null) {
            return null;
        }
        /*
         * The "individual" name may actually be an institution name, either because a "*_type" attribute
         * said so or because the "individual" name is the same than the institution name. In such cases,
         * reorganize the names in order to avoid duplication.
         */
        if (organisationName == null) {
            if (isOrganisation(keys)) {
                organisationName = individualName;
                individualName = null;
            }
        } else if (organisationName.equalsIgnoreCase(individualName)) {
            individualName = null;
        }
        Role role = forCodeName(Role.class, stringValue(keys.ROLE));
        if (role == null) {
            role = isPointOfContact ? Role.POINT_OF_CONTACT : keys.DEFAULT_ROLE;
        }
        /*
         * Verify if we can share the existing 'pointOfContact' instance. This is often the case in practice.
         * If we can not share the whole existing instance, we usually can share parts of it like the address.
         */
        ResponsibleParty responsibility = pointOfContact;
        Contact          contact        = null;
        Address          address        = null;
        OnlineResource   resource       = null;
        if (responsibility != null) {
            { // Additional indentation for having the same level than SIS branches for GeoAPI snapshots (makes merges easier).
                contact = responsibility.getContactInfo();
                if (contact != null) {
                    address  = contact.getAddress();
                    resource = contact.getOnlineResource();
                }
                if (!canShare(resource, url)) {
                    resource       = null;
                    contact        = null;                  // Clear the parents all the way up to the root.
                    responsibility = null;
                }
                if (!canShare(address, email)) {
                    address        = null;
                    contact        = null;                  // Clear the parents all the way up to the root.
                    responsibility = null;
                }
                if (responsibility != null) {
                    if (!canShare(responsibility.getOrganisationName(), organisationName) ||
                        !canShare(responsibility.getIndividualName(),   individualName))
                    {
                        responsibility = null;
                    }
                }
            }
        }
        /*
         * If we can not share the exiting instance, we have to build a new one. If there is both
         * an individual and organisation name, then the individual is considered a member of the
         * organisation. This structure shall be kept consistent with the check in the above block.
         */
        if (responsibility == null) {
            if (contact == null) {
                if (address  == null) address  = createAddress(email);
                if (resource == null) resource = createOnlineResource(url);
                contact = createContact(address, resource);
            }
            if (individualName != null || organisationName != null || contact != null) {        // Do not test role.
                AbstractParty party = null;
                if (individualName   != null) party = new DefaultIndividual(individualName, null, null);
                if (organisationName != null) party = new DefaultOrganisation(organisationName, null, (DefaultIndividual) party, null);
                if (party            == null) party = isOrganisation(keys) ? new DefaultOrganisation() : new DefaultIndividual();
                if (contact          != null) party.setContactInfo(singleton(contact));
                responsibility = new DefaultResponsibleParty(role);
                ((DefaultResponsibleParty) responsibility).setParties(singleton(party));
            }
        }
        return responsibility;
    }

    /**
     * Returns {@code true} if the responsible party described by the given keys is an organization.
     * In case of doubt, this method returns {@code false}. This is consistent with ACDD recommendation,
     * which set the default value to {@code "person"}.
     */
    private boolean isOrganisation(final Responsible keys) {
        final String type = stringValue(keys.TYPE);
        return "institution".equalsIgnoreCase(type) || "group".equalsIgnoreCase(type);
    }

    /**
     * Adds a {@code DataIdentification/Citation} element if at least one of the required attributes is non-null.
     * This method will initialize the {@link #pointOfContact} field, than reuse it if non-null and suitable.
     *
     * <p>This method opportunistically collects the name of all publishers.
     * Those names are useful to {@link #addIdentificationInfo(Set)}.</p>
     *
     * @return the name of all publishers, or {@code null} if none.
     */
    private Set<InternationalString> addCitation() {
        String title = stringValue(TITLE);
        if (title == null) {
            title = stringValue("full_name");   // THREDDS attribute documented in TITLE javadoc.
            if (title == null) {
                title = stringValue("name");    // THREDDS attribute documented in TITLE javadoc.
                if (title == null) {
                    title = decoder.getTitle();
                }
            }
        }
        addTitle(title);
        addEdition(stringValue(PRODUCT_VERSION));
        addOtherCitationDetails(stringValue(REFERENCES));
        addCitationDate(decoder.dateValue(METADATA_CREATION), DateType.CREATION,    Scope.ALL);
        addCitationDate(decoder.dateValue(METADATA_MODIFIED), DateType.REVISION,    Scope.ALL);
        addCitationDate(decoder.dateValue(DATE_CREATED),      DateType.CREATION,    Scope.RESOURCE);
        addCitationDate(decoder.dateValue(DATE_MODIFIED),     DateType.REVISION,    Scope.RESOURCE);
        addCitationDate(decoder.dateValue(DATE_ISSUED),       DateType.PUBLICATION, Scope.RESOURCE);
        /*
         * Add the responsible party which is declared in global attributes, or in
         * the THREDDS attributes if no information was found in global attributes.
         * This responsible party is taken as the point of contact.
         */
        for (final String path : searchPath) {
            decoder.setSearchPath(path);
            final ResponsibleParty party = createResponsibleParty(CREATOR, true);
            if (party != pointOfContact) {
                addPointOfContact(party, Scope.RESOURCE);
                if (pointOfContact == null) {
                    pointOfContact = party;
                }
            }
        }
        /*
         * There is no distinction in netCDF files between "point of contact" and "creator".
         * We take the first one as the data originator.
         */
        addCitedResponsibleParty(pointOfContact, Role.ORIGINATOR);
        /*
         * Add the contributors only after we did one full pass over the creators. We keep those two
         * loops separated in order to increase the chances that pointOfContact has been initialized
         * (it may not have been initialized on the first pass).
         */
        Set<InternationalString> publisher = null;
        for (final String path : searchPath) {
            decoder.setSearchPath(path);
            final ResponsibleParty contributor = createResponsibleParty(CONTRIBUTOR, false);
            if (contributor != pointOfContact) {
                addCitedResponsibleParty(contributor, null);
            }
            final ResponsibleParty r = createResponsibleParty(PUBLISHER, false);
            if (r instanceof DefaultResponsibility) {
                addDistributor(r);
                for (final AbstractParty party : ((DefaultResponsibility) r).getParties()) {
                    publisher = addIfNonNull(publisher, party.getName());
                }
            }
        }
        decoder.setSearchPath(searchPath);
        return publisher;
    }

    /**
     * Adds a {@code DataIdentification} element if at least one of the required attributes is non-null.
     *
     * @param  publisher   the publisher names, built by the caller in an opportunist way.
     */
    private void addIdentificationInfo(final Set<InternationalString> publisher) throws IOException, DataStoreException {
        boolean     hasExtent   = false;
        Set<String> project     = null;
        Set<String> standard    = null;
        boolean     hasDataType = false;
        final Set<String> keywords = new LinkedHashSet<>();
        for (final String path : searchPath) {
            decoder.setSearchPath(path);
            keywords.addAll(split(stringValue(KEYWORDS.TEXT)));
            standard = addIfNonNull(standard, stringValue(STANDARD_NAME.TEXT));
            project  = addIfNonNull(project,  stringValue(PROJECT));
            for (final String keyword : split(stringValue(ACCESS_CONSTRAINT))) {
                addAccessConstraint(forCodeName(Restriction.class, keyword));
            }
            addTopicCategory(forCodeName(TopicCategory.class, stringValue(TOPIC_CATEGORY)));
            SpatialRepresentationType dt = forCodeName(SpatialRepresentationType.class, stringValue(DATA_TYPE));
            addSpatialRepresentation(dt);
            hasDataType |= (dt != null);
            if (!hasExtent) {
                /*
                 * Takes only ONE extent, because a netCDF file may declare many time the same
                 * extent with different precision. The groups are ordered in such a way that
                 * the first extent should be the most accurate one.
                 */
                hasExtent = addExtent();
            }
        }
        /*
         * Add spatial representation type only if it was not explicitly given in the metadata.
         * The call to getGridGeometries() may be relatively costly, so we don't want to invoke
         * it without necessity.
         */
        if (!hasDataType && decoder.getGridGeometries().length != 0) {
            addSpatialRepresentation(SpatialRepresentationType.GRID);
        }
        /*
         * For the following properties, use only the first non-empty attribute value found on the search path.
         */
        decoder.setSearchPath(searchPath);
        addAbstract               (stringValue(SUMMARY));
        addPurpose                (stringValue(PURPOSE));
        addSupplementalInformation(stringValue(COMMENT));
        addCredits                (stringValue(ACKNOWLEDGEMENT));
        addCredits                (stringValue("acknowledgment"));          // Legacy spelling.
        addUseLimitation          (stringValue(LICENSE));
        addKeywords(standard,  KeywordType.THEME,       stringValue(STANDARD_NAME.VOCABULARY));
        addKeywords(keywords,  KeywordType.THEME,       stringValue(KEYWORDS.VOCABULARY));
        addKeywords(project,   KeywordType.valueOf("PROJECT"), null);
        addKeywords(publisher, KeywordType.valueOf("DATA_CENTRE"), null);
        /*
         * Add geospatial bounds as a geometric object. This optional operation requires
         * an external library (ESRI or JTS) to be present on the classpath.
         */
        final String wkt = stringValue(GEOSPATIAL_BOUNDS);
        if (wkt != null) {
            addBoundingPolygon(new StoreFormat(decoder.geomlib, decoder.listeners).parseGeometry(wkt,
                    stringValue(GEOSPATIAL_BOUNDS + "_crs"), stringValue(GEOSPATIAL_BOUNDS + "_vertical_crs")));
        }
        try {
            setFormat("NetCDF");
        } catch (MetadataStoreException e) {
            addFormatName("NetCDF");
            warning(e);
        }
    }

    /**
     * Adds information about axes and cell geometry.
     * This is the {@code <gmd:spatialRepresentationInfo>} element in XML.
     *
     * @param  cs  the grid geometry (related to the netCDF coordinate system).
     */
    private void addSpatialRepresentationInfo(final GridGeometry cs) throws IOException, DataStoreException {
        final Axis[] axes = cs.getAxes();
        for (int i=axes.length; i>0;) {
            final int dim = axes.length - i;
            final Axis axis = axes[--i];
            /*
             * Axes usually have exactly one dimension. However some netCDF axes are backed by a two-dimensional
             * conversion grid. In such case, our Axis constructor should have ensured that the first element in
             * the 'sourceDimensions' and 'sourceSizes' arrays are for the grid dimension which is most closely
             * oriented toward the axis direction.
             */
            if (axis.sourceSizes.length >= 1) {
                setAxisLength(dim, axis.sourceSizes[0]);
            }
            final AttributeNames.Dimension attributeNames = axis.attributeNames;
            if (attributeNames != null) {
                final DimensionNameType name = attributeNames.DEFAULT_NAME_TYPE;
                setAxisName(dim, name);
                final String res = stringValue(attributeNames.RESOLUTION);
                if (res != null) try {
                    /*
                     * ACDD convention recommends to write units after the resolution.
                     * Examples: "100 meters", "0.1 degree".
                     */
                    final int s = res.indexOf(' ');
                    final double value;
                    Unit<?> units = null;
                    if (s < 0) {
                        value = numericValue(attributeNames.RESOLUTION);
                    } else {
                        value = Double.parseDouble(res.substring(0, s).trim());
                        final String symbol = res.substring(s+1).trim();
                        if (!symbol.isEmpty()) try {
                            units = Units.valueOf(symbol);
                        } catch (ParserException e) {
                            warning(Errors.Keys.CanNotAssignUnitToDimension_2, name, units, e);
                        }
                    }
                    setAxisResolution(dim, value, units);
                } catch (NumberFormatException e) {
                    warning(e);
                }
            }
        }
        setCellGeometry(CellGeometry.AREA);
    }

    /**
     * Adds the extent declared in the current group. For more consistent results, the caller should restrict
     * the {@linkplain Decoder#setSearchPath search path} to a single group before invoking this method.
     *
     * @return {@code true} if at least one numerical value has been added.
     */
    private boolean addExtent() {
        addExtent(stringValue(GEOGRAPHIC_IDENTIFIER));
        final double[] extent = new double[4];
        /*
         * If at least one geographic coordinate is available, add a GeographicBoundingBox.
         */
        boolean hasExtent;
        hasExtent  = fillExtent(LONGITUDE, Units.DEGREE, AxisDirection.EAST,  extent, 0);
        hasExtent |= fillExtent(LATITUDE,  Units.DEGREE, AxisDirection.NORTH, extent, 2);
        if (hasExtent) {
            addExtent(extent, 0);
            hasExtent = true;
        }
        /*
         * If at least one vertical coordinate is available, add a VerticalExtent.
         */
        if (fillExtent(VERTICAL, Units.METRE, null, extent, 0)) {
            addVerticalExtent(extent[0], extent[1], VERTICAL_CRS);
            hasExtent = true;
        }
        /*
         * Get the start and end times as Date objects if available, or as numeric values otherwise.
         * In the later case, the unit symbol tells how to convert to Date objects.
         */
        Date startTime = decoder.dateValue(TIME.MINIMUM);
        Date endTime   = decoder.dateValue(TIME.MAXIMUM);
        if (startTime == null && endTime == null) {
            final Number tmin = decoder.numericValue(TIME.MINIMUM);
            final Number tmax = decoder.numericValue(TIME.MAXIMUM);
            if (tmin != null || tmax != null) {
                final String symbol = stringValue(TIME.UNITS);
                if (symbol != null) {
                    final Date[] dates = decoder.numberToDate(symbol, tmin, tmax);
                    startTime = dates[0];
                    endTime   = dates[1];
                }
            }
        }
        /*
         * If at least one time value above is available, add a temporal extent.
         * This operation requires the sis-temporal module. If not available,
         * we will report a warning and leave the temporal extent missing.
         */
        if (startTime != null || endTime != null) try {
            addTemporalExtent(startTime, endTime);
            hasExtent = true;
        } catch (UnsupportedOperationException e) {
            warning(e);
        }
        return hasExtent;
    }

    /**
     * Fills one dimension of the geographic bounding box or vertical extent.
     * The extent values are written in the given {@code extent} array.
     *
     * @param  dim         the dimension for which to get the extent.
     * @param  targetUnit  the destination unit of the extent.
     * @param  positive    the direction considered positive, or {@code null} if the unit symbol is not expected to contain a direction.
     * @param  extent      where to store the minimum and maximum values.
     * @param  index       index where to store the minimum value in {@code extent}. The maximum value is stored at {@code index+1}.
     * @return {@code true} if a minimum or a maximum value has been found.
     */
    private boolean fillExtent(final AttributeNames.Dimension dim, final Unit<?> targetUnit, final AxisDirection positive,
                               final double[] extent, final int index)
    {
        double min = numericValue(dim.MINIMUM);
        double max = numericValue(dim.MAXIMUM);
        boolean hasExtent = !Double.isNaN(min) || !Double.isNaN(max);
        if (hasExtent) {
            final String symbol = stringValue(dim.UNITS);
            if (symbol != null) {
                try {
                    final UnitConverter c = Units.valueOf(symbol).getConverterToAny(targetUnit);
                    min = c.convert(min);
                    max = c.convert(max);
                } catch (ParserException | IncommensurableException e) {
                    warning(e);
                }
                boolean reverse = false;
                if (positive != null) {
                    reverse = Axis.direction(symbol, positive) < 0;
                } else if (dim.POSITIVE != null) {
                    // For now, only the vertical axis have a "positive" attribute.
                    reverse = CF.POSITIVE_DOWN.equals(stringValue(dim.POSITIVE));
                }
                if (reverse) {
                    final double tmp = min;
                    min = -max;
                    max = -tmp;
                }
            }
        }
        extent[index  ] = min;
        extent[index+1] = max;
        return hasExtent;
    }

    /**
     * Adds information about acquisition (program, platform).
     */
    private void addAcquisitionInfo() {
        final Term[] attributes = {
            AttributeNames.PROGRAM,
            AttributeNames.PLATFORM,
            AttributeNames.INSTRUMENT
        };
        for (int i=0; i<attributes.length; i++) {
            final Term at = attributes[i];
            final String authority = stringValue(at.VOCABULARY);
            for (final String keyword : split(stringValue(at.TEXT))) {
                switch (i) {
                    case 0: {
                        if (EXPERIMENTAL) {
                            addAcquisitionOperation(authority, keyword);
                        }
                        break;
                    }
                    case 1: addPlatform  (authority, keyword); break;
                    case 2: addInstrument(authority, keyword); break;
                }
            }
        }
    }

    /**
     * Adds information about all netCDF variables. This is the {@code <gmd:contentInfo>} element in XML.
     * This method groups variables by their domains, i.e. variables having the same set of axes are grouped together.
     */
    private void addContentInfo() {
        final Map<List<String>, List<Variable>> contents = new HashMap<>(4);
        for (final Variable variable : decoder.getVariables()) {
            if (variable.isCoverage(2)) {
                final List<String> dimensions = Arrays.asList(variable.getGridDimensionNames());
                CollectionsExt.addToMultiValuesMap(contents, dimensions, variable);
            }
        }
        final String processingLevel = stringValue(PROCESSING_LEVEL);
        for (final List<Variable> group : contents.values()) {
            /*
             * Instantiate a CoverageDescription for each distinct set of netCDF dimensions
             * (e.g. longitude,latitude,time). This separation is based on the fact that a
             * coverage has only one domain for every range of values.
             */
            newCoverage(false);
            setProcessingLevelCode(null, processingLevel);
            for (final Variable variable : group) {
                addSampleDimension(variable);
                final Object[] names    = variable.getAttributeValues(FLAG_NAMES,    false);
                final Object[] meanings = variable.getAttributeValues(FLAG_MEANINGS, false);
                final Object[] masks    = variable.getAttributeValues(FLAG_MASKS,    true);
                final Object[] values   = variable.getAttributeValues(FLAG_VALUES,   true);
                final int length = Math.max(masks.length, Math.max(values.length, Math.max(names.length, meanings.length)));
                for (int i=0; i<length; i++) {
                    addSampleValueDescription(variable,
                            (i < names   .length) ? (String) names   [i] : null,
                            (i < meanings.length) ? (String) meanings[i] : null,
                            (i < masks   .length) ? (Number) masks   [i] : null,
                            (i < values  .length) ? (Number) values  [i] : null);
                }
            }
        }
    }

    /**
     * Adds metadata about a sample dimension (or band) from the given variable.
     * This is the {@code <gmd:dimension>} element in XML.
     *
     * @param  variable  the netCDF variable.
     */
    private void addSampleDimension(final Variable variable) {
        newSampleDimension();
        final String name = trim(variable.getName());
        if (name != null) {
<<<<<<< HEAD
            if (nameFactory == null) {
                nameFactory = DefaultFactories.forBuildin(NameFactory.class, DefaultNameFactory.class);
                // Real dependency injection to be used in a future version.
            }
            setBandIdentifier(nameFactory.createMemberName(null, name,
                    nameFactory.createTypeName(null, variable.getDataTypeName())));
=======
            final NameFactory f = decoder.nameFactory;
            setBandIdentifier(f.createMemberName(null, name, f.createTypeName(null, variable.getDataTypeName())));
>>>>>>> eaaec692
        }
        Object[] v = variable.getAttributeValues(CF.STANDARD_NAME, false);
        final String id = (v.length == 1) ? trim((String) v[0]) : null;
        if (id != null && !id.equals(name)) {
            v = variable.getAttributeValues(ACDD.standard_name_vocabulary, false);
            addBandName(v.length == 1 ? (String) v[0] : null, id);
        }
        final String description = trim(variable.getDescription());
        if (description != null && !description.equals(name) && !description.equals(id)) {
            addBandDescription(description);
        }
        final String units = variable.getUnitsString();
        if (units != null) try {
            setSampleUnits(Units.valueOf(units));
        } catch (ParserException e) {
            warning(Errors.Keys.CanNotAssignUnitToVariable_2, name, units, e);
        }
        double scale  = Double.NaN;
        double offset = Double.NaN;
        v = variable.getAttributeValues(CDM.SCALE_FACTOR, true); if (v.length == 1) scale  = ((Number) v[0]).doubleValue();
        v = variable.getAttributeValues(CDM.ADD_OFFSET,   true); if (v.length == 1) offset = ((Number) v[0]).doubleValue();
        setTransferFunction(scale, offset);
        addContentType(forCodeName(CoverageContentType.class, stringValue(ACDD.coverage_content_type)));
    }

    /**
     * Adds metadata about the meaning of a sample value.
     * This is the {@code <gmd:rangeElementDescription>} element in XML.
     *
     * <p><b>Note:</b> ISO 19115 range elements are approximately equivalent to
     * {@code org.apache.sis.coverage.Category} in the {@code sis-coverage} module.</p>
     *
     * @param  variable  the netCDF variable.
     * @param  name      one of the elements in the {@link AttributeNames#FLAG_NAMES} attribute, or {@code null}.
     * @param  meaning   one of the elements in the {@link AttributeNames#FLAG_MEANINGS} attribute or {@code null}.
     * @param  mask      one of the elements in the {@link AttributeNames#FLAG_MASKS} attribute or {@code null}.
     * @param  value     one of the elements in the {@link AttributeNames#FLAG_VALUES} attribute or {@code null}.
     */
    private void addSampleValueDescription(final Variable variable,
            final String name, final String meaning, final Number mask, final Number value)
    {
        addSampleValueDescription(name, meaning);
        // TODO: create a record from values (and possibly from the masks).
        //       if (pixel & mask == value) then we have that range element.
    }

    /**
     * Adds a globally unique identifier for the current netCDF {@linkplain #decoder}.
     * The current implementation builds the identifier from the following attributes:
     *
     * <ul>
     *   <li>{@code AttributeNames.IDENTIFIER.VOCABULARY} used as the {@linkplain Identifier#getAuthority() authority}.</li>
     *   <li>{@code AttributeNames.IDENTIFIER.TEXT}, or {@link ucar.nc2.NetcdfFile#getId()} if no identifier attribute was found,
     *       or the filename without extension if {@code getId()} returned nothing.</li>
     * </ul>
     *
     * This method should be invoked last, after we made our best effort to set the title.
     */
    private void addFileIdentifier() {
        String identifier = stringValue(IDENTIFIER.TEXT);
        String authority;
        if (identifier != null) {
            authority = stringValue(IDENTIFIER.VOCABULARY);
        } else {
            identifier = decoder.getId();
            if (identifier == null) {
                identifier = IOUtilities.filenameWithoutExtension(decoder.getFilename());
                if (identifier == null) {
                    return;
                }
            }
            authority = null;
        }
        if (authority == null) {
            addTitleOrIdentifier(identifier, Scope.RESOURCE);
        } else {
            addIdentifier(authority, identifier, Scope.RESOURCE);
        }
    }

    /**
     * Creates an ISO {@code Metadata} object from the information found in the netCDF file.
     *
     * @return the ISO metadata object.
     * @throws IOException if an I/O operation was necessary but failed.
     * @throws DataStoreException if a logical error occurred.
     */
    public Metadata read() throws IOException, DataStoreException {
        addResourceScope(ScopeCode.DATASET, null);
        Set<InternationalString> publisher = addCitation();
        addIdentificationInfo(publisher);
        for (final String service : SERVICES) {
            final String name = stringValue(service);
            if (name != null) {
                addResourceScope(ScopeCode.SERVICE, name);
            }
        }
        addAcquisitionInfo();
        addContentInfo();
        /*
         * Add the dimension information, if any. This metadata node
         * is built from the netCDF CoordinateSystem objects.
         */
        for (final GridGeometry cs : decoder.getGridGeometries()) {
            if (cs.getSourceDimensions() >= Variable.MIN_DIMENSION &&
                cs.getTargetDimensions() >= Variable.MIN_DIMENSION)
            {
                addSpatialRepresentationInfo(cs);
            }
        }
        addFileIdentifier();
        /*
         * Deperture: UnidataDD2MI.xsl puts the source in Metadata.dataQualityInfo.lineage.statement.
         * However since ISO 19115:2014, Metadata.resourceLineage.statement seems a more appropriate place.
         * See https://issues.apache.org/jira/browse/SIS-361
         */
        for (final String path : searchPath) {
            decoder.setSearchPath(path);
            addLineage(stringValue(HISTORY));
            addSource(stringValue(SOURCE), null, null);
        }
        decoder.setSearchPath(searchPath);
        final DefaultMetadata metadata = build(false);
        metadata.setMetadataStandards(Citations.ISO_19115);
        addCompleteMetadata(createURI(stringValue(METADATA_LINK)));
        return metadata;
    }
}<|MERGE_RESOLUTION|>--- conflicted
+++ resolved
@@ -35,7 +35,6 @@
 import javax.measure.format.ParserException;
 
 import org.opengis.util.CodeList;
-import org.opengis.util.NameFactory;
 import org.opengis.util.InternationalString;
 import org.opengis.metadata.Metadata;
 import org.opengis.metadata.Identifier;
@@ -168,17 +167,6 @@
     private final String[] searchPath;
 
     /**
-<<<<<<< HEAD
-     * The name factory, created when first needed.
-     *
-     * The type is {@link NameFactory} on the JDK6 branch. However we have to force the SIS
-     * implementation on the GeoAPI 3.0 branch because the older interface is missing a method.
-     */
-    private transient DefaultNameFactory nameFactory;
-
-    /**
-=======
->>>>>>> eaaec692
      * The contact, used at metadata creation time for avoiding to construct identical objects
      * more than once.
      *
@@ -932,17 +920,8 @@
         newSampleDimension();
         final String name = trim(variable.getName());
         if (name != null) {
-<<<<<<< HEAD
-            if (nameFactory == null) {
-                nameFactory = DefaultFactories.forBuildin(NameFactory.class, DefaultNameFactory.class);
-                // Real dependency injection to be used in a future version.
-            }
-            setBandIdentifier(nameFactory.createMemberName(null, name,
-                    nameFactory.createTypeName(null, variable.getDataTypeName())));
-=======
-            final NameFactory f = decoder.nameFactory;
+            final DefaultNameFactory f = decoder.nameFactory;
             setBandIdentifier(f.createMemberName(null, name, f.createTypeName(null, variable.getDataTypeName())));
->>>>>>> eaaec692
         }
         Object[] v = variable.getAttributeValues(CF.STANDARD_NAME, false);
         final String id = (v.length == 1) ? trim((String) v[0]) : null;
