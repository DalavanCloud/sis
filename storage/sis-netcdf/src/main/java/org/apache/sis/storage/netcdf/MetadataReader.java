/*
 * Licensed to the Apache Software Foundation (ASF) under one or more
 * contributor license agreements.  See the NOTICE file distributed with
 * this work for additional information regarding copyright ownership.
 * The ASF licenses this file to You under the Apache License, Version 2.0
 * (the "License"); you may not use this file except in compliance with
 * the License.  You may obtain a copy of the License at
 *
 *     http://www.apache.org/licenses/LICENSE-2.0
 *
 * Unless required by applicable law or agreed to in writing, software
 * distributed under the License is distributed on an "AS IS" BASIS,
 * WITHOUT WARRANTIES OR CONDITIONS OF ANY KIND, either express or implied.
 * See the License for the specific language governing permissions and
 * limitations under the License.
 */
package org.apache.sis.storage.netcdf;

import java.net.URI;
import java.net.URISyntaxException;
import java.util.Date;
import java.util.List;
import java.util.Set;
import java.util.LinkedHashSet;
import java.util.Map;
import java.util.HashMap;
import java.util.Arrays;
import java.util.Collection;
import java.io.IOException;
import javax.measure.unit.Unit;
import javax.measure.unit.SI;
import javax.measure.unit.NonSI;
import javax.measure.converter.UnitConverter;
import javax.measure.converter.ConversionException;

import org.opengis.util.NameFactory;
import org.opengis.util.InternationalString;
import org.opengis.metadata.Metadata;
import org.opengis.metadata.Identifier;
import org.opengis.metadata.spatial.*;
import org.opengis.metadata.content.*;
import org.opengis.metadata.citation.*;
import org.opengis.metadata.identification.*;
import org.opengis.metadata.extent.Extent;
import org.opengis.metadata.maintenance.ScopeCode;
import org.opengis.metadata.constraint.Restriction;
import org.opengis.referencing.crs.VerticalCRS;

import org.apache.sis.util.iso.Types;
import org.apache.sis.util.iso.DefaultNameSpace;
import org.apache.sis.util.iso.DefaultNameFactory;
import org.apache.sis.util.iso.SimpleInternationalString;
import org.apache.sis.metadata.iso.DefaultMetadata;
import org.apache.sis.metadata.iso.DefaultIdentifier;
import org.apache.sis.metadata.iso.extent.*;
import org.apache.sis.metadata.iso.spatial.*;
import org.apache.sis.metadata.iso.content.*;
import org.apache.sis.metadata.iso.citation.*;
import org.apache.sis.metadata.iso.distribution.*;
import org.apache.sis.metadata.iso.identification.*;
import org.apache.sis.metadata.iso.lineage.DefaultLineage;
import org.apache.sis.metadata.iso.quality.DefaultDataQuality;
import org.apache.sis.metadata.iso.constraint.DefaultLegalConstraints;
import org.apache.sis.internal.netcdf.Axis;
import org.apache.sis.internal.netcdf.Decoder;
import org.apache.sis.internal.netcdf.Variable;
import org.apache.sis.internal.netcdf.GridGeometry;
import org.apache.sis.internal.system.DefaultFactories;
import org.apache.sis.internal.metadata.MetadataUtilities;

// The following dependency is used only for static final String constants.
// Consequently the compiled class files should not have this dependency.
import ucar.nc2.constants.CF;

import static org.apache.sis.storage.netcdf.AttributeNames.*;


/**
 * Mapping from NetCDF metadata to ISO 19115-2 metadata. The {@link String} constants declared in
 * the {@linkplain AttributeNames parent class} are the name of attributes examined by this class.
 * The current implementation searches the attribute values in the following places, in that order:
 *
 * <ol>
 *   <li>{@code "NCISOMetadata"} group</li>
 *   <li>{@code "CFMetadata"} group</li>
 *   <li>Global attributes</li>
 *   <li>{@code "THREDDSMetadata"} group</li>
 * </ol>
 *
 * The {@code "CFMetadata"} group has precedence over the global attributes because the
 * {@linkplain #LONGITUDE longitude} and {@linkplain #LATITUDE latitude} resolutions are
 * often more accurate in that group.
 *
 * {@section Known limitations}
 * <ul>
 *   <li>{@code "degrees_west"} and {@code "degrees_south"} units not correctly handled.</li>
 *   <li>Units of measurement not yet declared in the {@link Band} elements.</li>
 *   <li>{@link #FLAG_VALUES} and {@link #FLAG_MASKS} not yet included in the
 *       {@link RangeElementDescription} elements.</li>
 *   <li>Services (WMS, WCS, OPeNDAP, THREDDS) <i>etc.</i>) and transfer options not yet declared.</li>
 * </ul>
 *
 * @author  Martin Desruisseaux (Geomatys)
 * @since   0.3 (derived from geotk-3.20)
 * @version 0.3
 * @module
 */
final class MetadataReader {
    /**
     * Names of groups where to search for metadata, in precedence order.
     * The {@code null} value stands for global attributes.
     *
     * <p>REMINDER: if modified, update class javadoc too.</p>
     */
    private static final String[] SEARCH_PATH = {"NCISOMetadata", "CFMetadata", null, "THREDDSMetadata"};

    /**
     * The string to use as a keyword separator. This separator is used for parsing the
     * {@value org.apache.sis.metadata.netcdf.AttributeNames#KEYWORDS} attribute value.
     * This is a regular expression.
     */
    private static final String KEYWORD_SEPARATOR = ",";

    /**
     * The vertical coordinate reference system to be given to the object created by {@link #createExtent()}.
     *
     * @todo Should be set to {@link org.apache.sis.referencing.crs.DefaultVerticalCRS#GEOIDAL_HEIGHT}
     *       after we ported the {@code sis-referencing} module.
     */
    private static final VerticalCRS VERTICAL_CRS = null;

    /**
     * The source of NetCDF attributes from which to infer ISO metadata.
     * This source is set at construction time.
     *
     * <p>This {@code MetadataReader} class does <strong>not</strong> close this source.
     * Closing this source after usage is the user responsibility.</p>
     */
    private final Decoder decoder;

    /**
     * The actual search path, as a subset of {@link #SEARCH_PATH} with only the name of the groups
     * which have been found in the NeCDF file.
     */
    private final String[] searchPath;

    /**
     * The name factory, created when first needed.
     *
     * The type is {@link NameFactory} on the JDK6 branch. However we have to force the SIS
     * implementation on the GeoAPI 3.0 branch because the older interface is missing a method.
     */
    private transient DefaultNameFactory nameFactory;

    /**
     * The contact, used at metadata creation time for avoiding to construct identical objects
     * more than once.
     *
     * <p>The point of contact is stored in the two following places. The semantic of those two
     * contacts is not strictly identical, but the distinction is not used in NetCDF file:</p>
     *
     * <ul>
     *   <li>{@link DefaultMetadata#getContacts()}</li>
     *   <li>{@link DefaultDataIdentification#getPointOfContacts()}</li>
     * </ul>
     *
     * An object very similar is used as the creator. The point of contact and the creator
     * are often identical except for their role attribute.
     */
    private transient ResponsibleParty pointOfContact;

    /**
     * Creates a new <cite>NetCDF to ISO</cite> mapper for the given source.
     *
     * @param  decoder The source of NetCDF attributes.
     * @throws IOException If an I/O operation was necessary but failed.
     */
    MetadataReader(final Decoder decoder) throws IOException {
        this.decoder = decoder;
        decoder.setSearchPath(SEARCH_PATH);
        searchPath = decoder.getSearchPath();
    }

    /**
     * Returns the given string as an {@code InternationalString} if non-null, or {@code null} otherwise.
     */
    private static InternationalString toInternationalString(final String value) {
        return (value != null) ? new SimpleInternationalString(value) : null;
    }

    /**
     * Adds the given element in the given collection if the element is not already present in the collection.
     * We define this method because the metadata API uses collections while the SIS implementation uses lists.
     * The lists are usually very short (typically 0 or 1 element), so the call to {@link List#contains(Object)}
     * should be cheap.
     */
    private static <T> void addIfAbsent(final Collection<T> collection, final T element) {
        if (!collection.contains(element)) {
            collection.add(element);
        }
    }

    /**
     * Adds the given element in the given collection if the element is non-null.
     * If the element is non-null and the collection is null, a new collection is
     * created. The given collection, or the new collection if it has been created,
     * is returned.
     */
    private static <T> Set<T> addIfNonNull(Set<T> collection, final T element) {
        if (element != null) {
            if (collection == null) {
                collection = new LinkedHashSet<T>(4);
            }
            collection.add(element);
        }
        return collection;
    }

    /**
     * Returns {@code true} if the given NetCDF attribute is either null or equals to the
     * string value of the given metadata value.
     *
     * @param metadata  The value stored in the metadata object.
     * @param attribute The value parsed from the NetCDF file.
     */
    private static boolean isDefined(final CharSequence metadata, final String attribute) {
        return (attribute == null) || (metadata != null && metadata.toString().equals(attribute));
    }

    /**
     * Returns {@code true} if the given NetCDF attribute is either null or equals to one
     * of the values in the given collection.
     *
     * @param metadata  The value stored in the metadata object.
     * @param attribute The value parsed from the NetCDF file.
     */
    private static boolean isDefined(final Collection<String> metadata, final String attribute) {
        return (attribute == null) || metadata.contains(attribute);
    }

    /**
     * Returns {@code true} if the given URL is null, or if the given resource contains that URL.
     *
     * @param resource  The value stored in the metadata object.
     * @param url       The value parsed from the NetCDF file.
     */
    private static boolean isDefined(final OnlineResource resource, final String url) {
        return (url == null) || (resource != null && isDefined(resource.getLinkage().toString(), url));
    }

    /**
     * Returns {@code true} if the given email is null, or if the given address contains that email.
     *
     * @param address  The value stored in the metadata object.
     * @param email    The value parsed from the NetCDF file.
     */
    private static boolean isDefined(final Address address, final String email) {
        return (email == null) || (address != null && isDefined(address.getElectronicMailAddresses(), email));
    }

    /**
     * Creates an {@code OnlineResource} element if the given URL is not null. Since ISO 19115
     * declares the URL as a mandatory attribute, this method will ignore all other attributes
     * if the given URL is null.
     *
     * @param  url The URL (mandatory - if {@code null}, no resource will be created).
     * @return The online resource, or {@code null} if the URL was null.
     */
    private OnlineResource createOnlineResource(final String url) {
        if (url != null) try {
            final DefaultOnlineResource resource = new DefaultOnlineResource(new URI(url));
            resource.setProtocol("http");
            resource.setApplicationProfile("web browser");
            resource.setFunction(OnLineFunction.INFORMATION);
            return resource;
        } catch (URISyntaxException e) {
            decoder.listeners.warning(null, e);
        }
        return null;
    }

    /**
     * Creates an {@code Address} element if at least one of the given attributes is non-null.
     */
    private static Address createAddress(final String email) {
        if (email != null) {
            final DefaultAddress address = new DefaultAddress();
            address.getElectronicMailAddresses().add(email);
            return address;
        }
        return null;
    }

    /**
     * Creates a {@code Contact} element if at least one of the given attributes is non-null.
     */
    private static Contact createContact(final Address address, final OnlineResource url) {
        if (address != null || url != null) {
            final DefaultContact contact = new DefaultContact();
            contact.setAddress(address);
            contact.setOnlineResource(url);
            return contact;
        }
        return null;
    }

    /**
     * Returns a globally unique identifier for the current NetCDF {@linkplain #decoder}.
     * The default implementation builds the identifier from the following attributes:
     *
     * <ul>
     *   <li>{@value #NAMING_AUTHORITY} used as the {@linkplain Identifier#getAuthority() authority}.</li>
     *   <li>{@value #IDENTIFIER}, or {@link ucar.nc2.NetcdfFile#getId()} if no identifier attribute was found.</li>
     * </ul>
     *
     * @return The globally unique identifier, or {@code null} if none.
     * @throws IOException If an I/O operation was necessary but failed.
     */
    private Identifier getFileIdentifier() throws IOException {
        String identifier = decoder.stringValue(IDENTIFIER);
        if (identifier == null) {
            identifier = decoder.getId();
            if (identifier == null) {
                return null;
            }
        }
        final String namespace  = decoder.stringValue(NAMING_AUTHORITY);
        return new DefaultIdentifier((namespace != null) ? new DefaultCitation(namespace) : null, identifier);
    }

    /**
     * Creates a {@code ResponsibleParty} element if at least one of the name, email or URL attributes is defined.
     * For more consistent results, the caller should restrict the {@linkplain Decoder#setSearchPath search path}
     * to a single group before invoking this method.
     *
     * <p>Implementation note: this method tries to reuse the existing {@link #pointOfContact} instance,
     * or part of it, if it is suitable.</p>
     *
     * @param  keys The group of attribute names to use for fetching the values.
     * @param  isPointOfContact {@code true} for forcing the role to {@link Role#POINT_OF_CONTACT}.
     * @return The responsible party, or {@code null} if none.
     * @throws IOException If an I/O operation was necessary but failed.
     *
     * @see AttributeNames#CREATOR
     * @see AttributeNames#CONTRIBUTOR
     * @see AttributeNames#PUBLISHER
     */
    private ResponsibleParty createResponsibleParty(final Responsible keys, final boolean isPointOfContact)
            throws IOException
    {
        final String individualName   = decoder.stringValue(keys.NAME);
        final String organisationName = decoder.stringValue(keys.INSTITUTION);
        final String email            = decoder.stringValue(keys.EMAIL);
        final String url              = decoder.stringValue(keys.URL);
        if (individualName == null && organisationName == null && email == null && url == null) {
            return null;
        }
        Role role = Types.forCodeName(Role.class, decoder.stringValue(keys.ROLE), true);
        if (role == null) {
            role = isPointOfContact ? Role.POINT_OF_CONTACT : keys.DEFAULT_ROLE;
        }
        ResponsibleParty party    = pointOfContact;
        Contact          contact  = null;
        Address          address  = null;
        OnlineResource   resource = null;
        if (party != null) {
            contact = party.getContactInfo();
            if (contact != null) {
                address  = contact.getAddress();
                resource = contact.getOnlineResource();
            }
            if (!isDefined(resource, url)) {
                resource = null;
                contact  = null; // Clear the parents all the way up to the root.
                party    = null;
            }
            if (!isDefined(address, email)) {
                address = null;
                contact = null; // Clear the parents all the way up to the root.
                party   = null;
            }
            if (party != null) {
                if (!isDefined(party.getOrganisationName(), organisationName) ||
                    !isDefined(party.getIndividualName(),   individualName))
                {
                    party = null;
                }
            }
        }
        if (party == null) {
            if (contact == null) {
                if (address  == null) address  = createAddress(email);
                if (resource == null) resource = createOnlineResource(url);
                contact = createContact(address, resource);
            }
            if (individualName != null || organisationName != null || contact != null) { // Do not test role.
                final DefaultResponsibleParty np = new DefaultResponsibleParty(role);
                np.setIndividualName(individualName);
                np.setOrganisationName(toInternationalString(organisationName));
                np.setContactInfo(contact);
                party = np;
            }
        }
        return party;
    }

    /**
     * Creates a {@code Citation} element if at least one of the required attributes is non-null.
     * This method will reuse the {@link #pointOfContact} field, if non-null and suitable.
     *
     * @param  identifier The citation {@code <gmd:identifier>} attribute.
     * @throws IOException If an I/O operation was necessary but failed.
     */
    private Citation createCitation(final Identifier identifier) throws IOException {
        String title = decoder.stringValue(TITLE);
        if (title == null) {
            title = decoder.stringValue("full_name"); // THREDDS attribute documented in TITLE javadoc.
            if (title == null) {
                title = decoder.stringValue("name"); // THREDDS attribute documented in TITLE javadoc.
                if (title == null) {
                    title = decoder.getTitle();
                }
            }
        }
        final Date   creation   = decoder.dateValue(DATE_CREATED);
        final Date   modified   = decoder.dateValue(DATE_MODIFIED);
        final Date   issued     = decoder.dateValue(DATE_ISSUED);
        final String references = decoder.stringValue(REFERENCES);
        final DefaultCitation citation = new DefaultCitation(title);
        if (identifier != null) {
            citation.getIdentifiers().add(identifier);
        }
        if (creation != null) citation.getDates().add(new DefaultCitationDate(creation, DateType.CREATION));
        if (modified != null) citation.getDates().add(new DefaultCitationDate(modified, DateType.REVISION));
        if (issued   != null) citation.getDates().add(new DefaultCitationDate(issued,   DateType.PUBLICATION));
        if (pointOfContact != null) {
            // Same responsible party than the contact, except for the role.
            final DefaultResponsibleParty np = new DefaultResponsibleParty(Role.ORIGINATOR);
            np.setIndividualName  (pointOfContact.getIndividualName());
            np.setOrganisationName(pointOfContact.getOrganisationName());
            np.setContactInfo     (pointOfContact.getContactInfo());
            citation.getCitedResponsibleParties().add(np);
        }
        for (final String path : searchPath) {
            decoder.setSearchPath(path);
            final ResponsibleParty contributor = createResponsibleParty(CONTRIBUTOR, false);
            if (contributor != null && contributor != pointOfContact) {
                addIfAbsent(citation.getCitedResponsibleParties(), contributor);
            }
        }
        decoder.setSearchPath(searchPath);
        citation.setOtherCitationDetails(toInternationalString(references));
        return citation.isEmpty() ? null : citation;
    }

    /**
     * Creates a {@code DataIdentification} element if at least one of the required attributes is non-null.
     * This method will reuse the {@link #pointOfContact} value, if non-null and suitable.
     *
     * @param  identifier The citation {@code <gmd:identifier>} attribute.
     * @param  publisher  The publisher names, built by the caller in an opportunist way.
     * @throws IOException If an I/O operation was necessary but failed.
     */
    private DataIdentification createIdentificationInfo(final Identifier identifier,
            final Set<InternationalString> publisher) throws IOException
    {
        DefaultDataIdentification identification = null;
        Set<InternationalString>  project        = null;
        DefaultLegalConstraints   constraints    = null;
        boolean hasExtent = false;
        for (final String path : searchPath) {
            decoder.setSearchPath(path);
            final Keywords standard = createKeywords(KeywordType.THEME, true);
            final Keywords keywords = createKeywords(KeywordType.THEME, false);
            final String   topic    = decoder.stringValue(TOPIC_CATEGORY);
            final String   type     = decoder.stringValue(DATA_TYPE);
            final String   credits  = decoder.stringValue(ACKNOWLEDGMENT);
            final String   license  = decoder.stringValue(LICENSE);
            final String   access   = decoder.stringValue(ACCESS_CONSTRAINT);
            final Extent   extent   = hasExtent ? null : createExtent();
            if (standard!=null || keywords!=null || topic != null || type!=null || credits!=null || license!=null || access!= null || extent!=null) {
                if (identification == null) {
                    identification = new DefaultDataIdentification();
                }
                if (topic    != null) addIfAbsent(identification.getTopicCategories(), Types.forCodeName(TopicCategory.class, topic, true));
                if (type     != null) addIfAbsent(identification.getSpatialRepresentationTypes(), Types.forCodeName(SpatialRepresentationType.class, type, true));
                if (standard != null) addIfAbsent(identification.getDescriptiveKeywords(), standard);
                if (keywords != null) addIfAbsent(identification.getDescriptiveKeywords(), keywords);
                if (credits  != null) addIfAbsent(identification.getCredits(), credits);
                if (license  != null) addIfAbsent(identification.getResourceConstraints(), constraints = new DefaultLegalConstraints(license));
                if (access   != null) {
                    for (String keyword : access.split(KEYWORD_SEPARATOR)) {
                        keyword = keyword.trim();
                        if (!keyword.isEmpty()) {
                            if (constraints == null) {
                                identification.getResourceConstraints().add(constraints = new DefaultLegalConstraints());
                            }
                            addIfAbsent(constraints.getAccessConstraints(), Types.forCodeName(Restriction.class, keyword, true));
                        }
                    }
                }
                if (extent != null) {
                    // Takes only ONE extent, because a NetCDF file may declare many time the same
                    // extent with different precision. The groups are ordered in such a way that
                    // the first extent should be the most accurate one.
                    identification.getExtents().add(extent);
                    hasExtent = true;
                }
            }
            project = addIfNonNull(project, toInternationalString(decoder.stringValue(PROJECT)));
        }
        decoder.setSearchPath(searchPath);
        final Citation citation = createCitation(identifier);
        final String   summary  = decoder.stringValue(SUMMARY);
        final String   purpose  = decoder.stringValue(PURPOSE);
        if (identification == null) {
            if (citation==null && summary==null && purpose==null && project==null && publisher==null && pointOfContact==null) {
                return null;
            }
            identification = new DefaultDataIdentification();
        }
        identification.setCitation(citation);
        identification.setAbstract(toInternationalString(summary));
        identification.setPurpose (toInternationalString(purpose));
        if (pointOfContact != null) {
            identification.getPointOfContacts().add(pointOfContact);
        }
        addKeywords(identification, project,   "project"); // Not necessarily the same string than PROJECT.
        addKeywords(identification, publisher, "dataCenter");
        identification.setSupplementalInformation(toInternationalString(decoder.stringValue(COMMENT)));
        return identification;
    }

    /**
     * Adds the given keywords to the given identification info if the given set is non-null.
     */
    private static void addKeywords(final DefaultDataIdentification addTo,
            final Set<InternationalString> words, final String type)
    {
        if (words != null) {
            final DefaultKeywords keywords = new DefaultKeywords();
            keywords.setKeywords(words);
            keywords.setType(Types.forCodeName(KeywordType.class, type, true));
            addTo.getDescriptiveKeywords().add(keywords);
        }
    }

    /**
     * Returns the keywords if at least one required attribute is found, or {@code null} otherwise.
     * For more consistent results, the caller should restrict the {@linkplain Decoder#setSearchPath
     * search path} to a single group before invoking this method.
     *
     * @throws IOException If an I/O operation was necessary but failed.
     */
    private Keywords createKeywords(final KeywordType type, final boolean standard) throws IOException {
        final String list = decoder.stringValue(standard ? STANDARD_NAME : KEYWORDS);
        DefaultKeywords keywords = null;
        if (list != null) {
            final Set<InternationalString> words = new LinkedHashSet<InternationalString>();
            for (String keyword : list.split(KEYWORD_SEPARATOR)) {
                keyword = keyword.trim();
                if (!keyword.isEmpty()) {
                    words.add(new SimpleInternationalString(keyword));
                }
            }
            if (!words.isEmpty()) {
                keywords = new DefaultKeywords();
                keywords.setKeywords(words);
                keywords.setType(type);
                final String vocabulary = decoder.stringValue(standard ? STANDARD_NAME_VOCABULARY : VOCABULARY);
                if (vocabulary != null) {
                    keywords.setThesaurusName(new DefaultCitation(vocabulary));
                }
            }
        }
        return keywords;
    }

    /**
     * Creates a {@code <gmd:spatialRepresentationInfo>} element from the given grid geometries.
     *
     * @param  cs The grid geometry (related to the NetCDF coordinate system).
     * @return The grid spatial representation info.
     * @throws IOException If an I/O operation was necessary but failed.
     */
    private GridSpatialRepresentation createSpatialRepresentationInfo(final GridGeometry cs) throws IOException {
        final DefaultGridSpatialRepresentation grid = new DefaultGridSpatialRepresentation();
        grid.setNumberOfDimensions(cs.getTargetDimensions());
        final Axis[] axes = cs.getAxes();
        for (int i=axes.length; --i>=0;) {
            final Axis axis = axes[i];
            if (axis.sourceDimensions.length != 0) {
                final DefaultDimension dimension = new DefaultDimension();
                dimension.setDimensionSize(axis.sourceSizes[0]);
                final AttributeNames.Dimension attributeNames = axis.attributeNames;
                if (attributeNames != null) {
                    dimension.setDimensionName(attributeNames.DEFAULT_NAME_TYPE);
                    final Number value = decoder.numericValue(attributeNames.RESOLUTION);
                    if (value != null) {
                        dimension.setResolution((value instanceof Double) ? (Double) value : value.doubleValue());
                    }
                }
                grid.getAxisDimensionProperties().add(dimension);
            }
        }
        grid.setCellGeometry(CellGeometry.AREA);
        return grid;
    }

    /**
     * Returns the extent declared in the given group, or {@code null} if none. For more consistent results,
     * the caller should restrict the {@linkplain Decoder#setSearchPath search path} to a single group before
     * invoking this method.
     */
    private Extent createExtent() throws IOException {
        DefaultExtent extent = null;
        final Number xmin = decoder.numericValue(LONGITUDE.MINIMUM);
        final Number xmax = decoder.numericValue(LONGITUDE.MAXIMUM);
        final Number ymin = decoder.numericValue(LATITUDE .MINIMUM);
        final Number ymax = decoder.numericValue(LATITUDE .MAXIMUM);
        final Number zmin = decoder.numericValue(VERTICAL .MINIMUM);
        final Number zmax = decoder.numericValue(VERTICAL .MAXIMUM);
        /*
         * If at least one geographic ordinates above is available, add a GeographicBoundingBox.
         */
        if (xmin != null || xmax != null || ymin != null || ymax != null) {
            final UnitConverter xConv = getConverterTo(decoder.unitValue(LONGITUDE.UNITS), NonSI.DEGREE_ANGLE);
            final UnitConverter yConv = getConverterTo(decoder.unitValue(LATITUDE .UNITS), NonSI.DEGREE_ANGLE);
            extent = new DefaultExtent(null, new DefaultGeographicBoundingBox(
                    valueOf(xmin, xConv), valueOf(xmax, xConv),
                    valueOf(ymin, yConv), valueOf(ymax, yConv)), null, null);
        }
        /*
         * If at least one vertical ordinates above is available, add a VerticalExtent.
         */
        if (zmin != null || zmax != null) {
            final UnitConverter c = getConverterTo(decoder.unitValue(VERTICAL.UNITS), SI.METRE);
            double min = valueOf(zmin, c);
            double max = valueOf(zmax, c);
            if (CF.POSITIVE_DOWN.equals(decoder.stringValue(VERTICAL.POSITIVE))) {
                final double tmp = min;
                min = -max;
                max = -tmp;
            }
            if (extent == null) {
                extent = new DefaultExtent();
            }
            extent.getVerticalElements().add(new DefaultVerticalExtent(min, max, VERTICAL_CRS));
        }
        /*
         * Get the start and end times as Date objects if available, or as numeric values otherwise.
         * In the later case, the unit symbol tells how to convert to Date objects.
         */
        Date startTime = decoder.dateValue(TIME.MINIMUM);
        Date endTime   = decoder.dateValue(TIME.MAXIMUM);
        if (startTime == null && endTime == null) {
            final Number tmin = decoder.numericValue(TIME.MINIMUM);
            final Number tmax = decoder.numericValue(TIME.MAXIMUM);
            if (tmin != null || tmax != null) {
                final String symbol = decoder.stringValue(TIME.UNITS);
                if (symbol != null) {
                    final Date[] dates = decoder.numberToDate(symbol, tmin, tmax);
                    startTime = dates[0];
                    endTime   = dates[1];
                }
            }
        }
        /*
         * If at least one time values above is available, add a temporal extent.
         * This operation requires the the sis-temporal module. If not available,
         * we will report a warning and leave the temporal extent missing.
         */
        if (startTime != null || endTime != null) try {
            final DefaultTemporalExtent t = new DefaultTemporalExtent();
            t.setBounds(startTime, endTime);
            if (extent == null) {
                extent = new DefaultExtent();
            }
            extent.getTemporalElements().add(t);
        } catch (UnsupportedOperationException e) {
            decoder.listeners.warning(null, e);
        }
        /*
         * Add the geographic identifier, if present.
         */
        final String identifier = decoder.stringValue(GEOGRAPHIC_IDENTIFIER);
        if (identifier != null) {
            if (extent == null) {
                extent = new DefaultExtent();
            }
            extent.getGeographicElements().add(new DefaultGeographicDescription(null, identifier));
        }
        return extent;
    }

    /**
     * Returns the converter from the given source unit (which may be {@code null}) to the
     * given target unit, or {@code null} if none or incompatible.
     */
    private UnitConverter getConverterTo(final Unit<?> source, final Unit<?> target) {
        if (source != null) try {
            return source.getConverterToAny(target);
        } catch (ConversionException e) {
            decoder.listeners.warning(null, e);
        }
        return null;
    }

    /**
     * Returns the values of the given number if non-null, or NaN if null. If the given
     * converter is non-null, it is applied.
     */
    private static double valueOf(final Number value, final UnitConverter converter) {
        double n = Double.NaN;
        if (value != null) {
            n = value.doubleValue();
            if (converter != null) {
                n = converter.convert(n);
            }
        }
        return n;
    }

    /**
     * Creates a {@code <gmd:contentInfo>} elements from all applicable NetCDF attributes.
     *
     * @return The content information.
     * @throws IOException If an I/O operation was necessary but failed.
     */
    private Collection<DefaultCoverageDescription> createContentInfo() throws IOException {
        final Map<List<String>, DefaultCoverageDescription> contents =
                new HashMap<List<String>, DefaultCoverageDescription>(4);
        final String processingLevel = decoder.stringValue(PROCESSING_LEVEL);
        for (final Variable variable : decoder.getVariables()) {
            if (!variable.isCoverage(2)) {
                continue;
            }
            /*
             * Instantiate a CoverageDescription for each distinct set of NetCDF dimensions
             * (e.g. longitude,latitude,time). This separation is based on the fact that a
             * coverage has only one domain for every range of values.
             */
            final List<String> dimensions = Arrays.asList(variable.getGridDimensionNames());
            DefaultCoverageDescription content = contents.get(dimensions);
            if (content == null) {
                /*
                 * If there is some NetCDF attributes that can be stored only in the ImageDescription
                 * subclass, instantiate that subclass. Otherwise instantiate the more generic class.
                 */
                if (processingLevel != null) {
                    content = new DefaultImageDescription();
                    ((DefaultImageDescription) content).setProcessingLevelCode(new DefaultIdentifier(processingLevel));
                } else {
                    content = new DefaultCoverageDescription();
                }
                contents.put(dimensions, content);
            }
            content.getDimensions().add(createSampleDimension(variable));
            final Object[] names    = variable.getAttributeValues(FLAG_NAMES,    false);
            final Object[] meanings = variable.getAttributeValues(FLAG_MEANINGS, false);
            final Object[] masks    = variable.getAttributeValues(FLAG_MASKS,    true);
            final Object[] values   = variable.getAttributeValues(FLAG_VALUES,   true);
            final int length = Math.max(masks.length, Math.max(values.length, Math.max(names.length, meanings.length)));
            for (int i=0; i<length; i++) {
                final RangeElementDescription element = createRangeElementDescription(variable,
                        (i < names   .length) ? (String) names   [i] : null,
                        (i < meanings.length) ? (String) meanings[i] : null,
                        (i < masks   .length) ? (Number) masks   [i] : null,
                        (i < values  .length) ? (Number) values  [i] : null);
                if (element != null) {
                    content.getRangeElementDescriptions().add(element);
                }
            }
        }
        return contents.values();
    }

    /**
     * Creates a {@code <gmd:dimension>} element from the given variable.
     *
     * @param  variable The NetCDF variable.
     * @return The sample dimension information.
     * @throws IOException If an I/O operation was necessary but failed.
     */
    private Band createSampleDimension(final Variable variable) throws IOException {
        final DefaultBand band = new DefaultBand();
        String name = variable.getName();
        if (name != null && !(name = name.trim()).isEmpty()) {
            if (nameFactory == null) {
<<<<<<< HEAD
                nameFactory = DefaultFactories.NAMES;
=======
                nameFactory = DefaultFactories.NAMES; // Real dependency injection to be used in a future version.
>>>>>>> 3411b4d8
            }
            band.setSequenceIdentifier(nameFactory.createMemberName(null, name,
                    nameFactory.createTypeName(null, variable.getDataTypeName())));
        }
        String description = variable.getDescription();
        if (description != null && !(description = description.trim()).isEmpty() && !description.equals(name)) {
            band.setDescriptor(toInternationalString(description));
        }
//TODO: Can't store the units, because the Band interface restricts it to length.
//      We need the SampleDimension interface proposed in ISO 19115 revision draft.
//      band.setUnits(Units.valueOf(variable.getUnitsString()));
        return band;
    }

    /**
     * Creates a {@code <gmd:rangeElementDescription>} elements from the given information.
     *
     * <p><b>Note:</b> ISO 19115 range elements are approximatively equivalent to
     * {@link org.apache.sis.coverage.Category} in the {@code sis-coverage} module.</p>
     *
     * @param  variable The NetCDF variable.
     * @param  name     One of the elements in the {@link AttributeNames#FLAG_NAMES} attribute, or {@code null}.
     * @param  meaning  One of the elements in the {@link AttributeNames#FLAG_MEANINGS} attribute or {@code null}.
     * @param  mask     One of the elements in the {@link AttributeNames#FLAG_MASKS} attribute or {@code null}.
     * @param  value    One of the elements in the {@link AttributeNames#FLAG_VALUES} attribute or {@code null}.
     * @return The sample dimension information or {@code null} if none.
     * @throws IOException If an I/O operation was necessary but failed.
     */
    private RangeElementDescription createRangeElementDescription(final Variable variable,
            final String name, final String meaning, final Number mask, final Number value) throws IOException
    {
        if (name != null && meaning != null) {
            final DefaultRangeElementDescription element = new DefaultRangeElementDescription();
            element.setName(toInternationalString(name));
            element.setDefinition(toInternationalString(meaning));
            // TODO: create a record from values (and possibly from the masks).
            //       if (pixel & mask == value) then we have that range element.
            return element;
        }
        return null;
    }

    /**
     * Creates an ISO {@code Metadata} object from the information found in the NetCDF file.
     * The returned metadata will be unmodifiable in order to allow the caller to cache it.
     *
     * @return The ISO metadata object.
     * @throws IOException If an I/O operation was necessary but failed.
     */
    public Metadata read() throws IOException {
        final DefaultMetadata metadata = new DefaultMetadata();
        metadata.setMetadataStandardName(MetadataUtilities.STANDARD_NAME_2);
        metadata.setMetadataStandardVersion(MetadataUtilities.STANDARD_VERSION_2);
        final Identifier identifier = getFileIdentifier();
        if (identifier != null) {
            String code = identifier.getCode();
            final Citation authority = identifier.getAuthority();
            if (authority != null) {
                final InternationalString title = authority.getTitle();
                if (title != null) {
                    code = title.toString() + DefaultNameSpace.DEFAULT_SEPARATOR + code;
                }
            }
            metadata.setFileIdentifier(code);
        }
        metadata.setDateStamp(decoder.dateValue(METADATA_CREATION));
        metadata.getHierarchyLevels().add(ScopeCode.DATASET);
        final String wms = decoder.stringValue("wms_service");
        final String wcs = decoder.stringValue("wcs_service");
        if (wms != null || wcs != null) {
            metadata.getHierarchyLevels().add(ScopeCode.SERVICE);
        }
        /*
         * Add the ResponsibleParty which is declared in global attributes, or in
         * the THREDDS attributes if no information was found in global attributes.
         */
        for (final String path : searchPath) {
            decoder.setSearchPath(path);
            final ResponsibleParty party = createResponsibleParty(CREATOR, true);
            if (party != null && party != pointOfContact) {
                addIfAbsent(metadata.getContacts(), party);
                if (pointOfContact == null) {
                    pointOfContact = party;
                }
            }
        }
        /*
         * Add the publisher AFTER the creator, because this method may
         * reuse the 'creator' field (if non-null and if applicable).
         */
        Set<InternationalString> publisher = null;
        DefaultDistribution distribution   = null;
        for (final String path : searchPath) {
            decoder.setSearchPath(path);
            final ResponsibleParty party = createResponsibleParty(PUBLISHER, false);
            if (party != null) {
                if (distribution == null) {
                    distribution = new DefaultDistribution();
                    metadata.setDistributionInfo(distribution);
                }
                final DefaultDistributor distributor = new DefaultDistributor(party);
                // TODO: There is some transfert option, etc. that we could set there.
                // See UnidataDD2MI.xsl for options for OPeNDAP, THREDDS, etc.
                addIfAbsent(distribution.getDistributors(), distributor);
                publisher = addIfNonNull(publisher, toInternationalString(party.getIndividualName()));
            }
            // Also add history.
            final String history = decoder.stringValue(HISTORY);
            if (history != null) {
                final DefaultDataQuality quality = new DefaultDataQuality();
                final DefaultLineage lineage = new DefaultLineage();
                lineage.setStatement(new SimpleInternationalString(history));
                quality.setLineage(lineage);
                addIfAbsent(metadata.getDataQualityInfo(), quality);
            }
        }
        /*
         * Add the identification info AFTER the responsible parties (both creator and publisher),
         * because this method will reuse the 'creator' and 'publisher' information (if non-null).
         */
        final DataIdentification identification = createIdentificationInfo(identifier, publisher);
        if (identification != null) {
            metadata.getIdentificationInfo().add(identification);
        }
        metadata.setContentInfo(createContentInfo());
        /*
         * Add the dimension information, if any. This metadata node
         * is built from the NetCDF CoordinateSystem objects.
         */
        for (final GridGeometry cs : decoder.getGridGeometries()) {
            if (cs.getSourceDimensions() >= Variable.MIN_DIMENSION && cs.getTargetDimensions() >= Variable.MIN_DIMENSION) {
                metadata.getSpatialRepresentationInfo().add(createSpatialRepresentationInfo(cs));
            }
        }
        metadata.freeze();
        return metadata;
    }
}<|MERGE_RESOLUTION|>--- conflicted
+++ resolved
@@ -787,11 +787,7 @@
         String name = variable.getName();
         if (name != null && !(name = name.trim()).isEmpty()) {
             if (nameFactory == null) {
-<<<<<<< HEAD
-                nameFactory = DefaultFactories.NAMES;
-=======
                 nameFactory = DefaultFactories.NAMES; // Real dependency injection to be used in a future version.
->>>>>>> 3411b4d8
             }
             band.setSequenceIdentifier(nameFactory.createMemberName(null, name,
                     nameFactory.createTypeName(null, variable.getDataTypeName())));
