/*
 * Licensed to the Apache Software Foundation (ASF) under one or more
 * contributor license agreements.  See the NOTICE file distributed with
 * this work for additional information regarding copyright ownership.
 * The ASF licenses this file to You under the Apache License, Version 2.0
 * (the "License"); you may not use this file except in compliance with
 * the License.  You may obtain a copy of the License at
 *
 *     http://www.apache.org/licenses/LICENSE-2.0
 *
 * Unless required by applicable law or agreed to in writing, software
 * distributed under the License is distributed on an "AS IS" BASIS,
 * WITHOUT WARRANTIES OR CONDITIONS OF ANY KIND, either express or implied.
 * See the License for the specific language governing permissions and
 * limitations under the License.
 */
package org.apache.sis.internal.netcdf;

import java.util.Date;
import java.util.Map;
import java.util.EnumMap;
import java.util.Iterator;
import java.io.IOException;
import java.lang.reflect.UndeclaredThrowableException;
import org.apache.sis.storage.DataStore;
import org.apache.sis.storage.DataStoreException;
import org.apache.sis.util.logging.EmptyWarningListeners;
import org.apache.sis.internal.netcdf.ucar.DecoderWrapper;
import org.apache.sis.internal.system.Modules;
import org.apache.sis.setup.GeometryLibrary;
<<<<<<< HEAD
=======
import org.opengis.test.dataset.TestData;
>>>>>>> bdcb6167
import ucar.nc2.dataset.NetcdfDataset;
import ucar.nc2.NetcdfFile;
import org.junit.AfterClass;

import static org.junit.Assert.*;


/**
 * Base class of netCDF tests. Subclasses shall override the {@link #createDecoder(TestData)}.
 *
 * <p>This class is <strong>not</strong> thread safe - do not run subclasses in parallel.</p>
 *
 * @author  Martin Desruisseaux (Geomatys)
 * @version 1.0
 * @since   0.3
 * @module
 */
public abstract strictfp class TestCase extends org.apache.sis.test.TestCase {
    /**
     * A dummy list of listeners which can be given to the {@link Decoder} constructor.
     */
    protected static EmptyWarningListeners<DataStore> LISTENERS = new EmptyWarningListeners<>(null, Modules.NETCDF);

    /**
     * The {@code searchPath} argument value to be given to the {@link Decoder#setSearchPath(String[])}
     * method when the decoder shall search only in global attributes.
     */
    private static final String[] GLOBAL = new String[1];

    /**
     * The decoders cached by {@link #selectDataset(TestData)}.
     */
    private static final Map<TestData,Decoder> DECODERS = new EnumMap<>(TestData.class);

    /**
     * The decoder to test, which is set by {@link #selectDataset(TestData)}.
     * This field must be set before any {@code assert} method is invoked.
     */
    private Decoder decoder;

    /**
     * Creates a new test case.
     */
    protected TestCase() {
    }

    /**
     * Creates a netCDF reader from the UCAR library for the specified data set.
     * We use the UCAR library as a reference implementation for the tests.
     *
     * @param  file  the dataset as one of the {@code NETCDF_*} constants.
     * @return the decoder for the specified dataset.
     * @throws IOException if an I/O error occurred while opening the file.
     */
    protected static NetcdfFile createUCAR(final TestData file) throws IOException {
        /*
         * Binary netCDF files need to be read either from a file, or from a byte array in memory.
         * Reading from a file is not possible if the test file is in geoapi-conformance JAR file.
         * But since those test files are less than 15 kilobytes, loading them in memory is okay.
         */
        String location = file.location().toString();
        location = location.substring(location.lastIndexOf('/') + 1);
        return NetcdfFile.openInMemory(location, file.content());
    }

    /**
     * Invoked when a new {@link Decoder} instance needs to be created for the specified dataset.
     * The {@code file} parameter can be one of the following values:
     *
     * <ul>
<<<<<<< HEAD
     *   <li>{@link #NCEP}    for a netCDF binary file.</li>
     *   <li>{@link #CIP}     for a netCDF binary file.</li>
=======
     *   <li>{@link TestData#NETCDF_2D_GEOGRAPHIC} — uses a geographic CRS for global data over the world.</li>
     *   <li>{@link TestData#NETCDF_4D_PROJECTED}  — uses a projected CRS with elevation and time.</li>
>>>>>>> bdcb6167
     * </ul>
     *
     * Default implementation opens the file with UCAR netCDF library and wraps the UCAR object in {@link DecoderWrapper}.
     * We proceeded that way because we use UCAR library as the reference implementation.
     * Subclasses override this method for testing with Apache SIS implementation.
     *
     * @param  file  the dataset as one of the above-cited constants.
     * @return the decoder for the specified dataset.
     * @throws IOException if an I/O error occurred while opening the file.
     * @throws DataStoreException if a logical error occurred.
     */
    protected Decoder createDecoder(final TestData file) throws IOException, DataStoreException {
        return new DecoderWrapper(new NetcdfDataset(createUCAR(file)), GeometryLibrary.JAVA2D, LISTENERS);
    }

    /**
     * Selects the dataset to use for the tests. If a decoder for the given name has already been
     * opened, then this method returns that decoder. Otherwise a new decoder is created by a call
     * to {@link #createDecoder(TestData)}, then cached.
     *
     * <p>The {@linkplain Decoder#setSearchPath(String[]) search path} of the returned decoder
     * is initialized to the global attributes only.</p>
     *
     * @param  name  the file as one of the constants enumerated in the {@link #createDecoder(TestData)} method.
     * @return the decoder for the given name.
     * @throws IOException if an I/O error occurred while opening the file.
     * @throws DataStoreException if a logical error occurred.
     */
    protected final Decoder selectDataset(final TestData name) throws IOException, DataStoreException {
        synchronized (DECODERS) {               // Paranoiac safety, but should not be used in multi-threads environment.
            decoder = DECODERS.get(name);
            if (decoder == null) {
                decoder = createDecoder(name);
                assertNotNull(decoder);
                assertNull(DECODERS.put(name, decoder));
            }
            decoder.setSearchPath(GLOBAL);
            return decoder;                     // Reminder: Decoder instances are not thread-safe.
        }
    }

    /**
     * Invoked after all tests in a class have been executed.
     * This method closes all netCDF files.
     *
     * @throws IOException if an error occurred while closing a file.
     */
    @AfterClass
    public static void closeAllDecoders() throws IOException {
        Throwable failure = null;
        synchronized (DECODERS) {               // Paranoiac safety.
            final Iterator<Decoder> it = DECODERS.values().iterator();
            while (it.hasNext()) {
                final Decoder decoder = it.next();
                try {
                    decoder.close();
                } catch (Throwable e) {
                    if (failure == null) {
                        failure = e;
                    } else {
                        failure.addSuppressed(e);
                    }
                }
                it.remove();
            }
            assertTrue(DECODERS.isEmpty());
        }
        /*
         * If we failed to close a file, propagates the error
         * only after we have closed all other files.
         */
        if (failure != null) {
            if (failure instanceof IOException) {
                throw (IOException) failure;
            }
            if (failure instanceof RuntimeException) {
                throw (RuntimeException) failure;
            }
            if (failure instanceof Error) {
                throw (Error) failure;
            }
            throw new UndeclaredThrowableException(failure);
        }
    }

    /**
     * Asserts that the textual value of the named attribute is equals to the expected value.
     * The {@link #selectDataset(TestData)} method must be invoked at least once before this method.
     *
     * @param  expected       the expected attribute value.
     * @param  attributeName  the name of the attribute to test.
     * @throws IOException if an error occurred while reading the netCDF file.
     */
    protected final void assertAttributeEquals(final String expected, final String attributeName) throws IOException {
        assertEquals(attributeName, expected, decoder.stringValue(attributeName));
    }

    /**
     * Asserts that the numeric value of the named attribute is equals to the expected value.
     * The {@link #selectDataset(TestData)} method must be invoked at least once before this method.
     *
     * @param  expected       the expected attribute value.
     * @param  attributeName  the name of the attribute to test.
     * @throws IOException if an error occurred while reading the netCDF file.
     */
    protected final void assertAttributeEquals(final Number expected, final String attributeName) throws IOException {
        assertEquals(attributeName, expected, decoder.numericValue(attributeName));
    }

    /**
     * Asserts that the temporal value of the named attribute is equals to the expected value.
     * The {@link #selectDataset(TestData)} method must be invoked at least once before this method.
     *
     * @param  expected       the expected attribute value.
     * @param  attributeName  the name of the attribute to test.
     * @throws IOException if an error occurred while reading the netCDF file.
     */
    protected final void assertAttributeEquals(final Date expected, final String attributeName) throws IOException {
        assertEquals(attributeName, expected, decoder.dateValue(attributeName));
    }
}<|MERGE_RESOLUTION|>--- conflicted
+++ resolved
@@ -28,10 +28,6 @@
 import org.apache.sis.internal.netcdf.ucar.DecoderWrapper;
 import org.apache.sis.internal.system.Modules;
 import org.apache.sis.setup.GeometryLibrary;
-<<<<<<< HEAD
-=======
-import org.opengis.test.dataset.TestData;
->>>>>>> bdcb6167
 import ucar.nc2.dataset.NetcdfDataset;
 import ucar.nc2.NetcdfFile;
 import org.junit.AfterClass;
@@ -102,13 +98,8 @@
      * The {@code file} parameter can be one of the following values:
      *
      * <ul>
-<<<<<<< HEAD
-     *   <li>{@link #NCEP}    for a netCDF binary file.</li>
-     *   <li>{@link #CIP}     for a netCDF binary file.</li>
-=======
      *   <li>{@link TestData#NETCDF_2D_GEOGRAPHIC} — uses a geographic CRS for global data over the world.</li>
      *   <li>{@link TestData#NETCDF_4D_PROJECTED}  — uses a projected CRS with elevation and time.</li>
->>>>>>> bdcb6167
      * </ul>
      *
      * Default implementation opens the file with UCAR netCDF library and wraps the UCAR object in {@link DecoderWrapper}.
