--- conflicted
+++ resolved
@@ -413,15 +413,9 @@
             throw new DataStoreContentException(errors().getString(Errors.Keys.MandatoryAttribute_2,
                     (lat == null) ? Attributes.LATITUDE : Attributes.LONGITUDE, tagName));
         }
-<<<<<<< HEAD
         final AbstractFeature feature = ((Store) owner).types.wayPoint.newInstance();
-        feature.setPropertyValue("@identifier", index);
-        feature.setPropertyValue("@geometry", new Point(parseDouble(lon), parseDouble(lat)));
-=======
-        final Feature feature = ((Store) owner).types.wayPoint.newInstance();
         feature.setPropertyValue("sis:identifier", index);
         feature.setPropertyValue("sis:geometry", new Point(parseDouble(lon), parseDouble(lat)));
->>>>>>> b87f36bc
         List<Link> links = null;
         while (true) {
             /*
@@ -484,15 +478,9 @@
      */
     private AbstractFeature parseRoute(final int index) throws Exception {
         assert reader.isStartElement() && Tags.ROUTES.equals(reader.getLocalName());
-<<<<<<< HEAD
         final AbstractFeature feature = ((Store) owner).types.route.newInstance();
-        feature.setPropertyValue("@identifier", index);
+        feature.setPropertyValue("sis:identifier", index);
         List<AbstractFeature> wayPoints = null;
-=======
-        final Feature feature = ((Store) owner).types.route.newInstance();
-        feature.setPropertyValue("sis:identifier", index);
-        List<Feature> wayPoints = null;
->>>>>>> b87f36bc
         List<Link> links = null;
         while (true) {
             /*
@@ -546,15 +534,9 @@
      */
     private AbstractFeature parseTrackSegment(final int index) throws Exception {
         assert reader.isStartElement() && Tags.TRACK_SEGMENTS.equals(reader.getLocalName());
-<<<<<<< HEAD
         final AbstractFeature feature = ((Store) owner).types.trackSegment.newInstance();
-        feature.setPropertyValue("@identifier", index);
+        feature.setPropertyValue("sis:identifier", index);
         List<AbstractFeature> wayPoints = null;
-=======
-        final Feature feature = ((Store) owner).types.trackSegment.newInstance();
-        feature.setPropertyValue("sis:identifier", index);
-        List<Feature> wayPoints = null;
->>>>>>> b87f36bc
         while (true) {
             /*
              * We do not need to check 'reader.hasNext()' in above loop
@@ -595,15 +577,9 @@
      */
     private AbstractFeature parseTrack(final int index) throws Exception {
         assert reader.isStartElement() && Tags.TRACKS.equals(reader.getLocalName());
-<<<<<<< HEAD
         final AbstractFeature feature = ((Store) owner).types.track.newInstance();
-        feature.setPropertyValue("@identifier", index);
+        feature.setPropertyValue("sis:identifier", index);
         List<AbstractFeature> segments = null;
-=======
-        final Feature feature = ((Store) owner).types.track.newInstance();
-        feature.setPropertyValue("sis:identifier", index);
-        List<Feature> segments = null;
->>>>>>> b87f36bc
         List<Link> links = null;
         while (true) {
             /*
